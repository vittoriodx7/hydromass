from .deproject import *
from .emissivity import *
from .functions import *
from .plots import *
from .constants import *
from .forward import *
from .polytropic import *
from .pnt import *
from .nonparametric import *
from astropy.io import fits
import os
import pymc as pm
from .save import *
from .wl import WLmodel
import arviz as az

def Run_Mhyd_PyMC3(Mhyd,model,bkglim=None,nmcmc=1000,fit_bkg=False,back=None,
                   samplefile=None,nrc=None,nbetas=6,min_beta=0.6, nmore=5,
                   p0_prior=None, tune=500, dmonly=False, mstar=None, find_map=True,
                   pnt=False, pnt_model='Ettori', rmin=None, rmax=None, p0_type='sb', init='ADVI', target_accept=0.9,
                   fit_elong=True):
    """

    Set up hydrostatic mass model and optimize with PyMC3. The routine takes a parametric mass model as input and integrates the hydrostatic equilibrium equation to predict the 3D pressure profile:

    .. math::

        P_{3D}(r) = P_0 + \\int_{r}^{r_0} \\rho_{gas}(r) \\frac{G M_{mod}(<r)}{r^2} dr

    with :math:`r_0` the outer radial boundary of the input data and :math:`P_0` the pressure at :math:`r_0`.

    The gas density profile is fitted to the surface brightness profile and described as a linear combination of King functions. The mass model should be defined using the :class:`hydromass.functions.Model` class, which implements a number of popular mass models. The 3D mass profile is then projected along the line of sight an weighted by spectroscopic-like weights to predict the spectroscopic temperature profile.

    The parameters of the mass model and of the gas density profile are fitted jointly to the data. Priors on the input parameters can be set by the user in the definition of the mass model.

    :param Mhyd: A :class:`hydromass.mhyd.Mhyd` object including the loaded data and initial setup (mandatory input)
    :type Mhyd: class:`hydromass.mhyd.Mhyd`
    :param model:  A :class:`hydromass.functions.Model` object including the chosen mass model and its input values (mandatory input)
    :type model: class:`hydromass.functions.Model`
    :param bkglim: Limit (in arcmin) out to which the SB data will be fitted; if None then the whole range is considered. Defaults to None.
    :type bkglim: float
    :param nmcmc: Number of PyMC3 steps. Defaults to 1000
    :type nmcmc: int
    :param fit_bkg: Choose whether the counts and the background will be fitted on-the-fly using a Poisson model (fit_bkg=True) or if the surface brightness will be fitted, in which case it is assumed that the background has already been subtracted and Gaussian likelihood will be used (default = False)
    :type fit_bkg: bool
    :param back: Input value for the background. If None then the mean surface brightness in the region outside "bkglim" is used. Relevant only if fit_bkg = True. Defaults to None.
    :type back: float
    :param samplefile: Name of ASCII file to output the final PyMC3 samples
    :type samplefile: str
    :param nrc: Number of core radii values to set up the multiscale model. Defaults to the number of data points / 4
    :type nrc: int
    :param nbetas: Number of beta values to set up the multiscale model (default = 6)
    :type nbetas: int
    :param min_beta: Minimum beta value (default = 0.6)
    :type min_beta: float
    :param nmore: Number of points to the define the fine grid onto which the mass model and the integration are performed, i.e. for one spectroscopic/SZ value, how many grid points will be defined. Defaults to 5.
    :type nmore: int
    :param p0_prior: Set of two values defining the mean and standard deviation of the Gaussian prior on p0. If None, the code attempts to determine the value of P0 using the :func:`hydromass.plots.estimate_P0` function, which fits a rough gNFW function to estimate the shape of the pressure profile and uses the fitted function to approximate the value of P0.
    :type p0_prior: numpy.ndarray
    :param tune: Number of NUTS tuning steps. Defaults to 500
    :type tune: int
    :param dmonly: Specify whether the mass model is fitted to the total mass (dmonly=False) or to the dark matter only after subtracting the gas mass and the stellar mass if provided (dmonly=True). Defaults to False.
    :type dmonly: bool
    :param mstar: If dmonly=True, provide an array containing the cumulative stellar mass profile, which will be subtracted when adjusting the mass model to the dark matter only.
    :type mstar: numpy.ndarray
    :param find_map: Specify whether a maximum likelihood fit will be performed first to initiate the sampler. Defaults to True
    :type find_map: bool
    :param pnt: Attempt to model the non-thermal pressure profile. If pnt=True, the non-thermal pressure profile of Angelinelli et al. 2020 and the corresponding parameters are used to marginalize over the impact of non-thermal pressure. Defaults to False.
    :type pnt: bool
    :param rmin: Minimum limiting radius (in arcmin) of the active region for the surface brightness. If rmin=None, no minimum radius is applied. Defaults to None.
    :type rmin: float
    :param rmax: Maximum limiting radius (in arcmin) of the active region for the surface brightness. If rmax=None, no maximum radius is applied. Defaults to None.
    :type rmax: float
    :param p0_type: For the estimation of P0, choose whether we will use the surface brightness profile (p0_type='sb') or the spectral normalization (p0_type='norm'). Defaults to 'sb'.
    :type p0_type: str

    """
    prof = Mhyd.sbprof
    sb = prof.profile
    esb = prof.eprof
    rad = prof.bins
    erad = prof.ebins
    counts = prof.counts
    area = prof.area
    exposure = prof.effexp
    bkgcounts = prof.bkgcounts
    nbin = prof.nbin

    nmin = 0
    nmax = len(sb)

    if rmin is not None:
        valid = np.where(rad>=rmin)
        sb = sb[valid]
        esb = esb[valid]
        rad = rad[valid]
        erad = erad[valid]
        counts = counts[valid]
        area = area[valid]
        exposure = exposure[valid]
        bkgcounts = bkgcounts[valid]
        nmin = valid[0][0]

    if rmax is not None:
        valid = np.where(rad <= rmax)
        sb = sb[valid]
        esb = esb[valid]
        rad = rad[valid]
        erad = erad[valid]
        counts = counts[valid]
        area = area[valid]
        exposure = exposure[valid]
        bkgcounts = bkgcounts[valid]
        valori = np.where(prof.bins <= rmax)
        nmax = np.max(valori[0])+1

    nbin = len(sb)


    # Define maximum radius for source deprojection, assuming we have only background for r>bkglim
    if bkglim is None:
        bkglim=np.max(rad+erad)
        Mhyd.bkglim = bkglim
        if back is None:
            back = sb[len(sb) - 1]
    else:
        Mhyd.bkglim = bkglim
        backreg = np.where(rad>bkglim)
        if back is None:
            back = np.mean(sb[backreg])

    # Set source region
    sourcereg = np.where(rad < bkglim)

    # Set vector with list of parameters
    pars = list_params(rad, sourcereg, nrc, nbetas, min_beta)

    npt = len(pars)

    if prof.psfmat is not None:
        psfmat = prof.psfmat[nmin:nmax,nmin:nmax]
    else:
        psfmat = np.eye(len(sb))

    # Compute linear combination kernel
    if fit_bkg:

        K = calc_linear_operator(rad, sourcereg, pars, area, exposure, np.transpose(psfmat)) # transformation to counts

    else:
        Ksb = calc_sb_operator(rad, sourcereg, pars, withbkg=False)

        K = np.dot(psfmat, Ksb)
        # K = calc_sb_operator_psf(rad, sourcereg, pars, area, exposure, psfmat) # transformation to surface brightness

    # Set up initial values
    if np.isnan(sb[0]) or sb[0] <= 0:
        testval = -10.
    else:
        testval = np.log(sb[0] / npt)
    if np.isnan(back) or back == 0:
        testbkg = -10.
    else:
        testbkg = np.log(back)

    z = Mhyd.redshift

    transf = 4. * (1. + z) ** 2 * (180. * 60.) ** 2 / np.pi / 1e-14 * Mhyd.nhc / cgsMpc * 1e3

    pardens = list_params_density(rad, sourcereg, Mhyd.amin2kpc, nrc, nbetas, min_beta)

    if fit_bkg:

        Kdens = calc_density_operator(rad, pardens, Mhyd.amin2kpc)

    else:

        Kdens = calc_density_operator(rad, pardens, Mhyd.amin2kpc, withbkg=False)

    # Define the fine grid onto which the mass model will be computed
    rin_m, rout_m, index_x, index_sz, sum_mat, ntm = rads_more(Mhyd, nmore=nmore)

    rref_m = (rin_m + rout_m)/2.

    if dmonly and mstar is not None:

        r_mstar = mstar[:, 0]

        cum_mstar = mstar[:, 1]

        mstar_m = np.interp(rout_m, r_mstar, cum_mstar)

    nptmore = len(rout_m)

    int_mat = cumsum_mat(nptmore)

    vx = MyDeprojVol(rin_m / Mhyd.amin2kpc, rout_m / Mhyd.amin2kpc)

    vol = vx.deproj_vol().T

    Mhyd.cf_prof = None

    try:
        nn = len(Mhyd.ccf)

    except TypeError:

        print('Single conversion factor provided, we will assume it is constant throughout the radial range')

        cf = Mhyd.ccf

    else:

        tcf = Mhyd.ccf[nmin:nmax]

        if len(tcf) != len(rad):

            print('The provided conversion factor has a different length as the input radial binning. Adopting the mean value.')

            cf = np.mean(Mhyd.ccf)

        else:

            print('Interpolating conversion factor profile onto the radial grid')

            cf = np.interp(rref_m, rad * Mhyd.amin2kpc, tcf)

            Mhyd.cf_prof = cf

    if Mhyd.spec_data is not None:

        if Mhyd.spec_data.psfmat is not None:

            mat1 = np.dot(Mhyd.spec_data.psfmat.T, sum_mat)

            proj_mat = np.dot(mat1, vol)

        else:

            proj_mat = np.dot(sum_mat, vol)


    if fit_bkg:

        Kdens_m = calc_density_operator(rref_m / Mhyd.amin2kpc, pardens, Mhyd.amin2kpc)

    else:

        Kdens_m = calc_density_operator(rref_m / Mhyd.amin2kpc, pardens, Mhyd.amin2kpc, withbkg=False)

    hydro_model = pm.Model()

    if pnt:

        if model.massmod != 'NFW':

            print('Non-thermal pressure correction is currently implemented only for the NFW model, reverting to thermal only')

            pnt = False

        else:

            file_means = get_data_file_path('pnt_mean.dat')

            file_cov = get_data_file_path('pnt_covmat.dat')

            pnt_mean = np.loadtxt(file_means).astype(np.float32)

            pnt_cov = np.loadtxt(file_cov).astype(np.float32)

    with hydro_model:
        # Priors for unknown model parameters
        coefs = pm.Normal('coefs', mu=testval, sigma=20, shape=npt)

        if fit_bkg:

            bkgd = pm.Normal('bkg', mu=testbkg, sigma=0.05, shape=1) # in case fit_bkg = False this is not fitted

            ctot = pm.math.concatenate((coefs, bkgd), axis=0)

            al = pm.math.exp(ctot)

            pred = pm.math.dot(K, al) + bkgcounts  # Predicted number of counts per annulus

        else:

            al = pm.math.exp(coefs)

            pred = pm.math.dot(K, al)

        # Model parameters
        allpmod = []

        for i in range(model.npar):

            name = model.parnames[i]

            if not model.fix[i]:

                lim = model.limits[i]

                modpar = pm.TruncatedNormal(name, mu=model.start[i], sigma=model.sd[i], lower=lim[0], upper=lim[1]) #

            else:

                modpar = pm.ConstantDist(name, model.start[i])

            allpmod.append(modpar)

        pmod = pm.math.stack(allpmod, axis=0)

        # Integration constant as a fitting (nuisance) parameter
        if p0_prior is not None:

            P0_est = p0_prior[0]

            err_P0_est = p0_prior[1]

        else:

            P0_est = estimate_P0(Mhyd=Mhyd, dens=p0_type)

            print('Estimated value of P0: %g' % (P0_est))

            err_P0_est = P0_est # 1 in ln

        logp0 = pm.TruncatedNormal('logp0', mu=np.log(P0_est), sigma=err_P0_est / P0_est,
                                   lower=np.log(P0_est) - err_P0_est / P0_est,
                                   upper=np.log(P0_est) + err_P0_est / P0_est)

        if pnt :
            if pnt_model=='Angelinelli':

                pnt_pars = pm.MvNormal('Pnt', mu=pnt_mean, cov=pnt_cov, shape=(1,3))

            if pnt_model=='Ettori':

                beta_nt = pm.Normal('beta_nt', mu=0.9, sigma=0.13)

                logp0_nt = pm.Uniform('p0_nt', lower=-5, upper=-2)

<<<<<<< HEAD
                pnt_pars = [beta_nt, logp0_nt]

=======
            if pnt_model=='Angelinelli':

                pnt_pars = pm.MvNormal('Pnt', mu=pnt_mean, cov=pnt_cov, shape=(1,3))

            if pnt_model=='Ettori':

                beta_nt = pm.Normal('beta_nt', mu=0.9, sigma=0.13)

                logp0_nt = pm.Uniform('p0_nt', lower=-5, upper=-2)

                pnt_pars = [beta_nt, logp0_nt]

>>>>>>> 57619a5e
        #for RV in hydro_model.basic_RVs:
        #    print(RV.name, RV.logp(hydro_model.test_point))

        press00 = np.exp(logp0)

        dens_m = pm.math.sqrt(pm.math.dot(Kdens_m, al) / cf * transf)  # electron density in cm-3

        # Evaluate mass model
        mass = Mhyd.mfact * model.func_pm(rref_m, *pmod, delta=model.delta) / Mhyd.mfact0

        if dmonly:

            nhconv = cgsamu * Mhyd.mu_e * cgskpc ** 3 / Msun  # Msun/kpc^3

            mgas = mgas_pm(rin_m, rout_m, dens_m) * nhconv / Mhyd.mfact0

            # Add stellar mass if provided
            if mstar is not None:

                mbar = mgas + mstar_m / Mhyd.mfact0 / 1e13

            else:

                mbar = mgas

            mass = mass + mbar

        # Pressure gradient
        dpres = - mass / rref_m ** 2 * dens_m * (rout_m - rin_m)

        press_out = press00 - pm.math.dot(int_mat, dpres)  # directly returns press_out

        # Non-thermal pressure correction, if any
        if pnt:
            if pnt_model == 'Angelinelli':

                c200 = pmod[0]

                r200c = pmod[1]
<<<<<<< HEAD

                alpha_turb = alpha_turb_pm(rref_m, r200c, c200, Mhyd.redshift, pnt_pars)

                pth_test = press_out * (1. - alpha_turb)

            if pnt_model == 'Ettori' :

                log_pnt = beta_nt * pm.math.log(dens_m * 1e3) + logp0_nt * np.log(10)

                pth_test = press_out - pm.math.exp(log_pnt)

=======

                alpha_turb = alpha_turb_pm(rref_m, r200c, c200, Mhyd.redshift, pnt_pars)

                pth_test = press_out * (1. - alpha_turb)

            if pnt_model == 'Ettori' :

                log_pnt = beta_nt * pm.math.log(dens_m * 1e3) + logp0_nt * np.log(10)

                pth_test = press_out - pm.math.exp(log_pnt)

>>>>>>> 57619a5e
            pth = pm.math.switch(pth_test <= 0, 1e-10, pth_test)

        else:

            pth = press_out

        if fit_elong:
            # Prior on the line-of-sight elongation parameter
            elongation = pm.TruncatedNormal('elong', mu=1.0, sigma=0.2, lower=0.1, upper=10)

        else:
            elongation = 1


        # Density Likelihood
        if fit_bkg:

            count_obs = pm.Poisson('counts', mu=pred, observed=counts) #counts likelihood

        else:

            sbmod = pred * elongation ** 0.5

            sb_obs = pm.Normal('sb', mu=sbmod, observed=sb, sigma=esb) #Sx likelihood

        # Temperature model and likelihood
        if Mhyd.spec_data is not None:

            # Model temperature
            t3d = pth / dens_m

            # Mazzotta weights
            ei = dens_m ** 2 * t3d ** (-0.75)

            # Temperature projection
            flux = pm.math.dot(proj_mat, ei)

            tproj = pm.math.dot(proj_mat, t3d * ei) / flux

            rmin_spec = 0.
            rmax_spec = np.max(Mhyd.spec_data.rref_x_am)

            if rmin is not None:
                rmin_spec = rmin

            if rmax is not None:
                rmax_spec = rmax

            valspec = np.where(np.logical_and(Mhyd.spec_data.rref_x_am>=rmin_spec, Mhyd.spec_data.rref_x_am<=rmax_spec))

            T_obs = pm.Normal('kt', mu=tproj[valspec], observed=Mhyd.spec_data.temp_x[valspec], sigma=Mhyd.spec_data.errt_x[valspec])  # temperature likelihood

        # SZ pressure model and likelihood
        if Mhyd.sz_data is not None:

<<<<<<< HEAD
            if Mhyd.sz_data.pres_sz is not None:

                pfit = pth[index_sz] * elongation

                P_obs = pm.MvNormal('P', mu=pfit, observed=Mhyd.sz_data.pres_sz, cov=Mhyd.sz_data.covmat_sz)  # SZ pressure likelihood

            if Mhyd.sz_data.y_sz is not None:
                rin_cm, rout_cm = rin_m * cgskpc, rout_m * cgskpc
=======
            pfit = pth[index_sz] * elongation
>>>>>>> 57619a5e

                deproj = MyDeprojVol(rin_cm, rout_cm)  # r from kpc to cm

<<<<<<< HEAD
                proj_vol = deproj.deproj_vol().T

                area_proj = np.pi * (-(rin_cm) ** 2 + (rout_cm) ** 2)

                integ = pm.math.dot(proj_vol, pth) / area_proj

                y_num = y_prefactor * integ  # prefactor in cm2/keV

                yfit = y_num[index_sz] * elongation

                if Mhyd.sz_data.psfmat is not None:

                    yfit = pm.math.dot(Mhyd.sz_data.psfmat, yfit)

                Y_obs = pm.MvNormal('Y', mu=yfit, observed=Mhyd.sz_data.y_sz, cov=Mhyd.sz_data.covmat_sz)

=======
>>>>>>> 57619a5e
        if Mhyd.wl_data is not None:

            WLdata = Mhyd.wl_data

            gmodel, rm, ev = WLmodel(WLdata, model, pmod)

            gmodel_elong = elongation * gmodel

            g_obs = pm.Normal('WL', mu=gmodel_elong[ev], observed=WLdata.gplus, sigma=WLdata.err_gplus)

    tinit = time.time()

    print('Running HMC...')

    with hydro_model:

        if find_map:

            start = pm.find_MAP()

            trace = pm.sample(nmcmc, init=init, initvals=start, tune=tune, return_inferencedata=True,
                              target_accept=target_accept)

        else:

            trace = pm.sample(nmcmc, init=init, tune=tune, return_inferencedata=True, target_accept=target_accept)


        Mhyd.ppc_sb = pm.sample_posterior_predictive(trace, var_names=['sb'])

        if Mhyd.spec_data is not None:

            Mhyd.ppc_kt = pm.sample_posterior_predictive(trace, var_names=['kt'])

        if Mhyd.sz_data is not None:

            # Mhyd.ppc_sz = pm.sample_posterior_predictive(trace, var_names=['P'])
            Mhyd.ppc_sz = pm.sample_posterior_predictive(trace, var_names=['Y'])

        if Mhyd.wl_data is not None:

            Mhyd.ppc_wl = pm.sample_posterior_predictive(trace, var_names=['WL'])

        if Mhyd.wl_data is not None:

            Mhyd.ppc_wl = pm.sample_posterior_predictive(trace, var_names=['WL'])

    print('Done.')

    tend = time.time()

    print(' Total computing time is: ', (tend - tinit) / 60., ' minutes')

    Mhyd.trace = trace

    Mhyd.hydro_model = hydro_model

    # Get chains and save them to file
    chain_coefs = np.array(trace.posterior['coefs'])

    sc_coefs = chain_coefs.shape

    sampc = chain_coefs.reshape(sc_coefs[0]*sc_coefs[1], sc_coefs[2])

    if fit_bkg:

        sampb = np.array(trace.posterior['bkg']).flatten()

        samples = np.append(sampc, sampb, axis=1)

    else:
        samples = sampc

    Mhyd.samples = samples
    nsamp = len(samples)

    if samplefile is not None:
        np.savetxt(samplefile, samples)
        np.savetxt(samplefile+'.par',np.array([pars.shape[0]/nbetas,nbetas,min_beta,nmcmc]),header='pymc3')

    # Compute output deconvolved brightness profile
    if fit_elong:
        elong = (np.array(trace.posterior['elong'])).flatten()
    else:
        elong = 1

    if fit_bkg:
        Ksb = calc_sb_operator(rad, sourcereg, pars)

        allsb = np.dot(Ksb, np.exp(samples.T))

        bfit = np.median(np.exp(samples[:, npt]))

        Mhyd.bkg = bfit

        allsb_conv = np.dot(prof.psfmat, allsb[:, :npt])

    else:
        Ksb = calc_sb_operator(rad, sourcereg, pars, withbkg=False)

        if fit_elong:

            elong_mat = np.tile(elong, nbin).reshape(nbin,nsamp)
<<<<<<< HEAD

            allsb = np.dot(Ksb, np.exp(samples.T)) * elong_mat ** 0.5

            allsb_conv = np.dot(K, np.exp(samples.T)) * elong_mat ** 0.5

        else:

            allsb = np.dot(Ksb, np.exp(samples.T))

=======

            allsb = np.dot(Ksb, np.exp(samples.T)) * elong_mat ** 0.5

            allsb_conv = np.dot(K, np.exp(samples.T)) * elong_mat ** 0.5

        else:

            allsb = np.dot(Ksb, np.exp(samples.T))

>>>>>>> 57619a5e
            allsb_conv = np.dot(K, np.exp(samples.T))

    pmc = np.median(allsb, axis=1)
    pmcl = np.percentile(allsb, 50. - 68.3 / 2., axis=1)
    pmch = np.percentile(allsb, 50. + 68.3 / 2., axis=1)
    Mhyd.sb_dec = pmc
    Mhyd.sb_dec_lo = pmcl
    Mhyd.sb_dec_hi = pmch

    pmc = np.median(allsb_conv, axis=1)
    pmcl = np.percentile(allsb_conv, 50. - 68.3 / 2., axis=1)
    pmch = np.percentile(allsb_conv, 50. + 68.3 / 2., axis=1)
    Mhyd.sb = pmc
    Mhyd.sb_lo = pmcl
    Mhyd.sb_hi = pmch

    Mhyd.nrc = nrc
    Mhyd.nbetas = nbetas
    Mhyd.min_beta = min_beta
    Mhyd.nmore = nmore
    Mhyd.pardens = pardens
    Mhyd.fit_bkg = fit_bkg
    Mhyd.dmonly = dmonly
    Mhyd.mstar = mstar
    Mhyd.pnt = pnt
    if pnt:
        if pnt_model == 'Angelinelli':
            Mhyd.pnt_pars = np.array(trace.posterior['Pnt']).reshape(sc_coefs[0] * sc_coefs[1], 3)

<<<<<<< HEAD
            Mhyd.pnt_model = 'Angelinelli'
=======
            Mhyd.pntmodel = 'Angelinelli'
>>>>>>> 57619a5e

        if pnt_model == 'Ettori':
            post_betant = np.array(trace.posterior['beta_nt']).flatten()

            post_p0nt = np.array(trace.posterior['p0_nt']).flatten()

            pnt_pars = np.empty((nsamp, 2))
            pnt_pars[:,0] = post_p0nt
            pnt_pars[:,1] = post_betant

            Mhyd.pnt_pars = pnt_pars

<<<<<<< HEAD
            Mhyd.pnt_model = 'Ettori'
=======
            Mhyd.pntmodel = 'Ettori'
>>>>>>> 57619a5e

    alldens = np.sqrt(np.dot(Kdens, np.exp(samples.T)) * transf)

    if Mhyd.cf_prof is not None:
        pmc = np.median(alldens, axis=1) / np.sqrt(Mhyd.ccf[nmin:nmax])
        pmcl = np.percentile(alldens, 50. - 68.3 / 2., axis=1) / np.sqrt(Mhyd.ccf[nmin:nmax])
        pmch = np.percentile(alldens, 50. + 68.3 / 2., axis=1) / np.sqrt(Mhyd.ccf[nmin:nmax])

    else:
        pmc = np.median(alldens, axis=1) / np.sqrt(Mhyd.ccf)
        pmcl = np.percentile(alldens, 50. - 68.3 / 2., axis=1) / np.sqrt(Mhyd.ccf)
        pmch = np.percentile(alldens, 50. + 68.3 / 2., axis=1) / np.sqrt(Mhyd.ccf)

    Mhyd.dens = pmc
    Mhyd.dens_lo = pmcl
    Mhyd.dens_hi = pmch

    samppar = np.empty((len(samples), model.npar))
    for i in range(model.npar):

        name = model.parnames[i]
        samppar[:, i] = np.array(trace.posterior[name]).flatten()

    samplogp0 = np.array(trace.posterior['logp0']).flatten()

    Mhyd.samppar = samppar
    Mhyd.samplogp0 = samplogp0
    Mhyd.elong = elong
    Mhyd.K = K
    Mhyd.Kdens = Kdens
    Mhyd.Ksb = Ksb
    Mhyd.transf = transf
    Mhyd.Kdens_m = Kdens_m

    if Mhyd.spec_data is not None:
        kt_mod = kt_from_samples(Mhyd, model, nmore=nmore)
        Mhyd.ktmod = kt_mod['TSPEC']
        Mhyd.ktmod_lo = kt_mod['TSPEC_LO']
        Mhyd.ktmod_hi = kt_mod['TSPEC_HI']
        Mhyd.kt3d = kt_mod['T3D']
        Mhyd.kt3d_lo = kt_mod['T3D_LO']
        Mhyd.kt3d_hi = kt_mod['T3D_HI']

    if Mhyd.sz_data is not None:
        pmed, plo, phi = P_from_samples(Mhyd, model, nmore=nmore)
        Mhyd.pmod = pmed
        Mhyd.pmod_lo = plo
        Mhyd.pmod_hi = phi

    totlike = 0.
    nptot = model.npar + 1
    thermolike = 0.
    npthermo = model.npar + 1

    # Mhyd.trace.log_likelihood['tot'] = 0.
    #
    # if fit_bkg:
    #     totlike = totlike + np.sum(np.asarray(Mhyd.trace['log_likelihood']['counts']), axis=2).flatten()
    #     nptot = nptot + npt + 1
    #     #Mhyd.trace.log_likelihood['tot'] = Mhyd.trace.log_likelihood['counts']
    #
    # else:
    #     totlike = totlike + np.sum(np.asarray(Mhyd.trace['log_likelihood']['sb']), axis=2).flatten()
    #     nptot = nptot + npt
    #     #Mhyd.trace.log_likelihood['tot'] = Mhyd.trace.log_likelihood['sb']
    #
    # if Mhyd.spec_data is not None:
    #     totlike = totlike + np.sum(np.asarray(Mhyd.trace['log_likelihood']['kt']), axis=2).flatten()
    #     thermolike = thermolike + np.sum(np.asarray(Mhyd.trace['log_likelihood']['kt']), axis=2).flatten()
    #     Mhyd.trace.log_likelihood['tot'] = Mhyd.trace.log_likelihood['tot'] + Mhyd.trace.log_likelihood['kt']
    #
    #
    # if Mhyd.sz_data is not None:
    #     totlike = totlike + np.sum(np.asarray(Mhyd.trace['log_likelihood']['P']), axis=2).flatten()
    #     thermolike = thermolike + np.sum(np.asarray(Mhyd.trace['log_likelihood']['P']), axis=2).flatten()
    #     Mhyd.trace.log_likelihood['tot'] = Mhyd.trace.log_likelihood['tot'] + Mhyd.trace.log_likelihood['P']
    #
    # if pnt:
    #     nptot = nptot + 3
    #     npthermo = npthermo + 3
    #
    # Mhyd.totlike = totlike
    # Mhyd.nptot = nptot
    # Mhyd.thermolike = thermolike
    # Mhyd.npthermo = npthermo
    # Mhyd.waic = az.waic(Mhyd.trace, var_name='tot')
    # Mhyd.loo = az.loo(Mhyd.trace, var_name='tot')

class Mhyd:
    """

    The Mhyd class is the core class of hydromass. It allows the user to pass one or more datasets to be fitted, chose the mass reconstruction method, set options like change cosmology, Solar abundance table, NUTS options, model choice, and more.

    :param sbprofile: A pyproffit Profile object (https://pyproffit.readthedocs.io/en/latest/pyproffit.html#module-pyproffit.profextract) including the surface brightness data
    :type sbprofile: class:`pyproffit.profextract.Profile`
    :param spec_data: A :class:`hydromass.tpdata.SpecData` object including a spectroscopic X-ray temperature profile and its associated uncertainties
    :type spec_data: class:`hydromass.tpdata.SpecData`
    :param sz_data: A :class:`hydromass.tpdata.SZData` object containing an SZ pressure profile and its covariance matrix
    :type sz_data: class:`hydromass.tpdata.SZData`
    :param directory: Name of output file directory. Defaults to 'mhyd'
    :type directory: str
    :param redshift: Source redshift
    :type redshift: float
    :param cosmo: Astropy cosmological model
    :type cosmo: class:`astropy.cosmology`
    :param f_abund: Solar abundance table. Available are 'angr', 'aspl', and 'grsa'. Defaults to 'angr'
    :type f_abund: str
    """

    def __init__(self, sbprofile=None, spec_data=None, sz_data=None, wl_data=None, directory=None, redshift=None, cosmo=None, f_abund = 'angr'):

        if f_abund == 'angr':
            nhc = 1 / 0.8337
            mup = 0.6125
            mu_e = 1.1738
        elif f_abund == 'aspl':
            nhc = 1 / 0.8527
            mup = 0.5994
            mu_e = 1.1548
        elif f_abund == 'grsa':
            nhc = 1 / 0.8520
            mup = 0.6000
            mu_e = 1.1555
        else:  # aspl default
            nhc = 1 / 0.8527
            mup = 0.5994
            mu_e = 1.1548
        self.nhc=nhc
        self.mup=mup
        self.mu_e=mu_e

        if directory is None:

            print('No output directory name provided, will output to subdirectory "mhyd" ')

            directory = 'mhyd'

        if not os.path.exists(directory):

            os.makedirs(directory)

        self.dir = directory

        if sbprofile is None:

            print('Error: no surface brightness profile provided, please provide one with the "sbprofile=" option')

            return

        self.sbprof = sbprofile

        if redshift is None:

            print('Error: no redshift provided, please provide one with the "redshift=" option')
            return

        self.redshift = redshift

        if cosmo is None:

            print('No cosmology provided, will default to Planck15')

            from astropy.cosmology import Planck15 as cosmo

        self.cosmo = cosmo

        dlum = cosmo.luminosity_distance(redshift)

        self.dlum = np.asarray(dlum, dtype=float)

        print('Luminosity distance to the source: %g Mpc' % (self.dlum))

        amin2kpc = cosmo.kpc_proper_per_arcmin(redshift).value

        self.amin2kpc = amin2kpc

        print('At the redshift of the source 1 arcmin is %g kpc' % (self.amin2kpc))

        if spec_data is None and sz_data is None:

            print('Error: no spectral data file or SZ data file provided, please provide at least one with the "spec_data=" or "sz_data=" options')

            return

        self.spec_data = spec_data

        self.sz_data = sz_data

        self.wl_data = wl_data

        rho_cz = cosmo.critical_density(redshift).value * cgsMpc ** 3 / Msun # critical density in Msun per Mpc^3

        self.mfact = 4. * np.pi * rho_cz * 1e-22

        self.mfact0 = kev2erg * cgskpc / (cgsG * cgsamu * self.mup) / Msun / 1e13

        self.mgas_fact = cgsamu * self.mu_e / Msun


    def emissivity(self, nh, rmf, type='single', kt=None, abund='angr', Z=0.3, elow=0.5, ehigh=2.0, arf=None, outz=None, method='interp', outkt=None):
        '''
        Compute the conversion between count rate and emissivity using XSPEC by run the :func:`hydromass.emissivity.calc_emissivity` function. Requires XSPEC to be available in PATH.

        :param nh: Source NH in units of 1e22 cm**(-2)
        :type nh: float
        :param kt: Source temperature in keV. If None, the code will search for a loaded spectroscopic temperature profile and use the weighted mean temperature. Defaults to None
        :type kt: float
        :param rmf: Path to response file (RMF/RSP)
        :type rmf: str
        :param type: Set whether we will assume a constant conversion factor across the range (type="single") or if we will attempt to model the radial variations of the emissivity conversion factor (type="variable). Defaults to "single".
        :type type: str
        :param abund: Solar abundance table in XSPEC format. Defaults to "angr"
        :type abund: str
        :param Z: Metallicity with respect to solar. Defaults to 0.3
        :type Z: float
        :param elow: Low-energy bound of the input image in keV. Defaults to 0.5
        :type elow: float
        :param ehigh: High-energy bound of the input image in keV. Defaults to 2.0
        :type ehigh: float
        :param arf: Path to on-axis ARF (optional, in case response file is RMF)
        :type arf: str
        :param outz: If type='variable', name of output file including the fit to the metal abundance profile. If None, it is ignored. Defaults to None.
        :type outz: str
        :param method: If type='variable', choose whether the temperature profile will be interpolated (method='interp') or fitted with a parametric function (method='fit'). Defaults to 'interp'.
        :type method: str
        :param outkt: If type='variable', name of output file including the fit to the temperature profile. If None, it is ignored. Defaults to None.
        :type outkt: str
        '''

        if kt is None:

            if self.spec_data.temp_x is not None:

                kt = np.average(self.spec_data.temp_x, weights=1. / self.spec_data.errt_x ** 2)

            else:

                print('Error: no temperature provided, cannot proceed')

                return

        if type == 'single':

            print('Mean cluster temperature:', kt, ' keV')

            self.ccf = calc_emissivity(cosmo=self.cosmo,
                                            z=self.redshift,
                                            nh=nh,
                                            kt=kt,
                                            rmf=rmf,
                                            abund=abund,
                                            Z=Z,
                                            elow=elow,
                                            ehigh=ehigh,
                                            arf=arf)

        elif type == 'variable':

            self.ccf = variable_ccf(self,
                                    cosmo=self.cosmo,
                                    z=self.redshift,
                                    nh=nh,
                                    rmf=rmf,
                                    method=method,
                                    abund=abund,
                                    elow=elow,
                                    ehigh=ehigh,
                                    arf=arf,
                                    outz=outz,
                                    outkt=outkt)


    def run(self, model=None, bkglim=None, nmcmc=1000, fit_bkg=False, back=None,
            samplefile=None, nrc=None, nbetas=6, min_beta=0.6, nmore=5,
<<<<<<< HEAD
            p0_prior=None, tune=500, dmonly=False, mstar=None, find_map=True, pnt=False, pnt_model='Ettori',
            rmin=None, rmax=None, p0_type='sb', init='ADVI', target_accept=0.9,
            fit_elong=True):
=======
            p0_prior=None, tune=500, dmonly=False, mstar=None, find_map=True, pnt=False,
            rmin=None, rmax=None, p0_type='sb', init='ADVI', target_accept=0.9,
            fit_elong=False):
>>>>>>> 57619a5e
        '''
        Optimize the mass model using the :func:`hydromass.mhyd.Run_Mhyd_PyMC3` function.

        :param model:  A :class:`hydromass.functions.Model` object including the chosen mass model and its input values (mandatory input)
        :type model: class:`hydromass.functions.Model`
        :param bkglim: Limit (in arcmin) out to which the SB data will be fitted; if None then the whole range is considered. Defaults to None.
        :type bkglim: float
        :param nmcmc: Number of PyMC3 steps. Defaults to 1000
        :type nmcmc: int
        :param fit_bkg: Choose whether the counts and the background will be fitted on-the-fly using a Poisson model (fit_bkg=True) or if the surface brightness will be fitted, in which case it is assumed that the background has already been subtracted and Gaussian likelihood will be used (default = False)
        :type fit_bkg: bool
        :param back: Input value for the background. If None then the mean surface brightness in the region outside "bkglim" is used. Relevant only if fit_bkg = True. Defaults to None.
        :type back: float
        :param samplefile: Name of ASCII file to output the final PyMC3 samples
        :type samplefile: str
        :param nrc: Number of core radii values to set up the multiscale model. Defaults to the number of data points / 4
        :type nrc: int
        :param nbetas: Number of beta values to set up the multiscale model (default = 6)
        :type nbetas: int
        :param min_beta: Minimum beta value (default = 0.6)
        :type min_beta: float
        :param nmore: Number of points to the define the fine grid onto which the mass model and the integration are performed, i.e. for one spectroscopic/SZ value, how many grid points will be defined. Defaults to 5.
        :type nmore: int
        :param p0_prior: Set of two values defining the mean and standard deviation of the Gaussian prior on p0. If None, the code attempts to determine the value of P0 using the :func:`hydromass.plots.estimate_P0` function, which fits a rough gNFW function to estimate the shape of the pressure profile and uses the fitted function to approximate the value of P0.
        :type p0_prior: numpy.ndarray
        :param tune: Number of NUTS tuning steps. Defaults to 500
        :type tune: int
        :param dmonly: Specify whether the mass model is fitted to the total mass (dmonly=False) or to the dark matter only after subtracting the gas mass and the stellar mass if provided (dmonly=True). Defaults to False.
        :type dmonly: bool
        :param mstar: If dmonly=True, provide an array containing the cumulative stellar mass profile, which will be subtracted when adjusting the mass model to the dark matter only.
        :type mstar: numpy.ndarray
        :param find_map: Specify whether a maximum likelihood fit will be performed first to initiate the sampler. Defaults to True
        :type find_map: bool
        :param pnt: Attempt to model the non-thermal pressure profile. If pnt=True, the non-thermal pressure profile of Angelinelli et al. 2020 and the corresponding parameters are used to marginalize over the impact of non-thermal pressure. Defaults to False.
        :type pnt: bool
        :param rmin: Minimum limiting radius (in arcmin) of the active region for the surface brightness. If rmin=None, no minimum radius is applied. Defaults to None.
        :type rmin: float
        :param rmax: Maximum limiting radius (in arcmin) of the active region for the surface brightness. If rmax=None, no maximum radius is applied. Defaults to None.
        :type rmax: float
        :param p0_type: For the estimation of P0, choose whether we will use the surface brightness profile (p0_type='sb') or the spectral normalization (p0_type='norm'). Defaults to 'sb'.
        :type p0_type: str

        '''
        if model is None:

            print('Error: No mass model provided')

            return

        Run_Mhyd_PyMC3(self,
                       model=model,
                       bkglim=bkglim,
                       nmcmc=nmcmc,
                       fit_bkg=fit_bkg,
                       back=back,
                       samplefile=samplefile,
                       nrc=nrc,
                       nbetas=nbetas,
                       min_beta=min_beta,
                       nmore=nmore,
                       p0_prior=p0_prior,
                       tune=tune,
                       dmonly=dmonly,
                       mstar=mstar,
                       find_map=find_map,
                       pnt=pnt,
                       pnt_model=pnt_model,
                       rmin=rmin,
                       rmax=rmax,
                       p0_type=p0_type,
                       init=init,
                       target_accept=target_accept,
                       fit_elong=fit_elong)


    def run_forward(self, forward=None, bkglim=None, nmcmc=1000, fit_bkg=False, back=None,
            samplefile=None, nrc=None, nbetas=6, min_beta=0.6, nmore=5, tune=500, find_map=True):

        '''
        Optimize a parametric forward fit to the gas pressure profile using the :func:`hydromass.forward.Run_Forward_PyMC3` function

        :param Mhyd: A :class:`hydromass.mhyd.Mhyd` object including the loaded data and initial setup (mandatory input)
        :type Mhyd: class:`hydromass.mhyd.Mhyd`
        :param model:  A :class:`hydromass.forward.Forward` object including the definition of the forward model and its input values (mandatory input)
        :type model: class:`hydromass.forward.Forward`
        :param bkglim: Limit (in arcmin) out to which the SB data will be fitted; if None then the whole range is considered. Defaults to None.
        :type bkglim: float
        :param nmcmc: Number of PyMC3 steps. Defaults to 1000
        :type nmcmc: int
        :param fit_bkg: Choose whether the counts and the background will be fitted on-the-fly using a Poisson model (fit_bkg=True) or if the surface brightness will be fitted, in which case it is assumed that the background has already been subtracted and Gaussian likelihood will be used (default = False)
        :type fit_bkg: bool
        :param back: Input value for the background. If None then the mean surface brightness in the region outside "bkglim" is used. Relevant only if fit_bkg = True. Defaults to None.
        :type back: float
        :param samplefile: Name of ASCII file to output the final PyMC3 samples
        :type samplefile: str
        :param nrc: Number of core radii values to set up the multiscale model. Defaults to the number of data points / 4
        :type nrc: int
        :param nbetas: Number of beta values to set up the multiscale model (default = 6)
        :type nbetas: int
        :param min_beta: Minimum beta value (default = 0.6)
        :type min_beta: float
        :param nmore: Number of points to the define the fine grid onto which the mass model and the integration are performed, i.e. for one spectroscopic/SZ value, how many grid points will be defined. Defaults to 5.
        :type nmore: int
        :param tune: Number of NUTS tuning steps. Defaults to 500
        :type tune: int
        :param find_map: Specify whether a maximum likelihood fit will be performed first to initiate the sampler. Defaults to True
        :type find_map: bool
        '''
        if forward is None:

            print('Error no forward model provided')

            return


        Run_Forward_PyMC3(self,
                          Forward=forward,
                          bkglim=bkglim,
                          nmcmc=nmcmc,
                          fit_bkg=fit_bkg,
                          back=back,
                          samplefile=samplefile,
                          nrc=nrc,
                          nbetas=nbetas,
                          min_beta=min_beta,
                          nmore=nmore,
                          tune=tune,
                          find_map=find_map)

    def run_polytropic(self, Polytropic=None, bkglim=None, nmcmc=1000, fit_bkg=False, back=None,
            samplefile=None, nrc=None, nbetas=6, min_beta=0.6, nmore=5, tune=500, find_map=True):
        '''
        Run a polytropic reconstruction with an effective polytropic index model set by the :class:`hydromass.polytropic.Polytropic` class. See :func:`hydromass.polytropic.Run_Polytropic_PyMC3`

        :param Mhyd: A :class:`hydromass.mhyd.Mhyd` object including the loaded data and initial setup (mandatory input)
        :type Mhyd: class:`hydromass.mhyd.Mhyd`
        :param Polytropic: Polytropic model defined using the :class:`hydromass.polytropic.Polytropic` class
        :type Polytropic: :class:`hydromass.polytropic.Polytropic`
        :param bkglim: Limit (in arcmin) out to which the SB data will be fitted; if None then the whole range is considered. Defaults to None.
        :type bkglim: float
        :param nmcmc: Number of PyMC3 steps. Defaults to 1000
        :type nmcmc: int
        :param fit_bkg: Choose whether the counts and the background will be fitted on-the-fly using a Poisson model (fit_bkg=True) or if the surface brightness will be fitted, in which case it is assumed that the background has already been subtracted and Gaussian likelihood will be used (default = False)
        :type fit_bkg: bool
        :param back: Input value for the background. If None then the mean surface brightness in the region outside "bkglim" is used. Relevant only if fit_bkg = True. Defaults to None.
        :type back: float
        :param samplefile: Name of ASCII file to output the final PyMC3 samples
        :type samplefile: str
        :param nrc: Number of core radii values to set up the multiscale model. Defaults to the number of data points / 4
        :type nrc: int
        :param nbetas: Number of beta values to set up the multiscale model (default = 6)
        :type nbetas: int
        :param min_beta: Minimum beta value (default = 0.6)
        :type min_beta: float
        :param nmore: Number of points to the define the fine grid onto which the mass model and the integration are performed, i.e. for one spectroscopic/SZ value, how many grid points will be defined. Defaults to 5.
        :type nmore: int
        :param tune: Number of NUTS tuning steps. Defaults to 500
        :type tune: int
        :param find_map: Specify whether a maximum likelihood fit will be performed first to initiate the sampler. Defaults to True
        :type find_map: bool
        '''
        if Polytropic is None:

            print('Error no polytropic model provided')

            return


        Run_Polytropic_PyMC3(self,
                          Polytropic=Polytropic,
                          bkglim=bkglim,
                          nmcmc=nmcmc,
                          fit_bkg=fit_bkg,
                          back=back,
                          samplefile=samplefile,
                          nrc=nrc,
                          nbetas=nbetas,
                          min_beta=min_beta,
                          nmore=nmore,
                          tune=tune,
                          find_map=find_map)


    def run_GP(self, bkglim=None, nmcmc=1000, fit_bkg=False, back=None,
            samplefile=None, nrc=None, nbetas=6, min_beta=0.6, nmore=5, tune=500, find_map=True,
            bin_fact=1.0, smin=None, smax=None, ngauss=100):

        '''
        Run a non-parametric log-normal mixture reconstruction. See :func:`hydromass.nonparametric.Run_NonParametric_PyMC3`

        :param bkglim: Radius (in arcmin) beyond which it is assumed that the background fully dominates the profile. If None, the entire radial range is fitted as source + background. Defaults to None.
        :type bkglim: float
        :param nmcmc: Number of NUTS samples. Defaults to 1000
        :type nmcmc: int
        :param fit_bkg: Define whether we will fit the counts as source + background (True) or the background subtracted surface brightness as source only (False). Defaults to False.
        :type fit_bkg: bool
        :param back: Input value for the background. If None then the mean surface brightness in the region outside "bkglim" is used. Relevant only if fit_bkg = True. Defaults to None.
        :type back: float
        :param samplefile: Name of ASCII file to output the final PyMC3 samples
        :type samplefile: str
        :param nrc: Number of core radii values to set up the multiscale model. Defaults to the number of data points / 4
        :type nrc: int
        :param nbetas: Number of beta values to set up the multiscale model (default = 6)
        :type nbetas: int
        :param min_beta: Minimum beta value (default = 0.6)
        :type min_beta: float
        :param nmore: Number of points to the define the fine grid onto which the mass model and the integration are performed, i.e. for one spectroscopic/SZ value, how many grid points will be defined. Defaults to 5.
        :type nmore: int
        :param tune: Number of NUTS tuning steps. Defaults to 500
        :type tune: int
        :param bin_fact: bin_fact: Binning factor for the definition of the log-normal standard deviations, i.e. the standard deviations of the log-normals will be set to bin_fact * (rout - rin). The larger the value of bin_fact the stronger the smoothing, but the less accurate and flexible the model. Defaults to 1.
        :type bin_fact: float
        :param smin: Minimum value of the log-normal standard deviation. If None, the width of the bins will be used (see bin_fact). If the value is set, the smoothing scales are set as logarithmically spaced between smin and smax. Defaults to None.
        :type smin: float
        :param smax: Maximum value of the log-normal standard deviation. If None, the width of the bins will be used (see bin_fact). If the value is set, the smoothing scales are set as logarithmically spaced between smin and smax. Defaults to None.
        :type smax: float
        :param ngauss: Number of log-normal functions. Defaults to 100
        :type ngauss: int
        :param find_map: Specify whether a maximum likelihood fit will be performed first to initiate the sampler. Defaults to True
        :type find_map: bool
        '''

        Run_NonParametric_PyMC3(self,
                                bkglim=bkglim,
                                nmcmc=nmcmc,
                                fit_bkg=fit_bkg,
                                back=back,
                                samplefile=samplefile,
                                nrc=nrc,
                                nbetas=nbetas,
                                min_beta=min_beta,
                                nmore=nmore,
                                tune=tune,
                                find_map=find_map,
                                bin_fact=bin_fact,
                                smin=smin,
                                smax=smax,
                                ngauss=ngauss)

    def SaveModel(self, model, outfile=None):
        '''
        Save the output of a mass model fit into a FITS file through the :func:`hydromass.save.SaveModel` function

        :param model: :class:`hydromass.functions.Model` defining the chosen mass model
        :type model: :class:`hydromass.functions.Model`
        :param outfile: Name of output FITS file. If None, the file is outputted to a file called "output_model.fits" under the default output directory specified in the current object. Defaults to None
        :type outfile: str
        '''

        SaveModel(self,
                  model,
                  outfile)

    def SaveGP(self, outfile=None):
        '''
        Save the output of a non-parametric reconstruction into a FITS file through the :func:`hydromass.save.SaveGP` function

        :param outfile: Name of output FITS file. If None, the file is outputted to a file called "output_GP.fits" under the default output directory specified in the current object. Defaults to None
        :type outfile: str
        '''

        SaveGP(self,
               outfile)

    def SaveForward(self, Forward, outfile=None):
        '''
        Save the output of a parametric forward reconstruction into a FITS file through the :func:`hydromass.save.SaveForward` function

        :param Forward: A :class:`hydromass.forward.Forward` object containing the definition of the forward model
        :type Forward: class:`hydromass.forward.Forward`
        :param outfile: Name of output FITS file. If None, the file is outputted to a file called "output_forward.fits" under the default output directory specified in the current object. Defaults to None
        :type outfile: str
        '''

        SaveForward(self,
                    Forward,
                    outfile)<|MERGE_RESOLUTION|>--- conflicted
+++ resolved
@@ -339,23 +339,8 @@
 
                 logp0_nt = pm.Uniform('p0_nt', lower=-5, upper=-2)
 
-<<<<<<< HEAD
                 pnt_pars = [beta_nt, logp0_nt]
 
-=======
-            if pnt_model=='Angelinelli':
-
-                pnt_pars = pm.MvNormal('Pnt', mu=pnt_mean, cov=pnt_cov, shape=(1,3))
-
-            if pnt_model=='Ettori':
-
-                beta_nt = pm.Normal('beta_nt', mu=0.9, sigma=0.13)
-
-                logp0_nt = pm.Uniform('p0_nt', lower=-5, upper=-2)
-
-                pnt_pars = [beta_nt, logp0_nt]
-
->>>>>>> 57619a5e
         #for RV in hydro_model.basic_RVs:
         #    print(RV.name, RV.logp(hydro_model.test_point))
 
@@ -395,7 +380,6 @@
                 c200 = pmod[0]
 
                 r200c = pmod[1]
-<<<<<<< HEAD
 
                 alpha_turb = alpha_turb_pm(rref_m, r200c, c200, Mhyd.redshift, pnt_pars)
 
@@ -407,19 +391,6 @@
 
                 pth_test = press_out - pm.math.exp(log_pnt)
 
-=======
-
-                alpha_turb = alpha_turb_pm(rref_m, r200c, c200, Mhyd.redshift, pnt_pars)
-
-                pth_test = press_out * (1. - alpha_turb)
-
-            if pnt_model == 'Ettori' :
-
-                log_pnt = beta_nt * pm.math.log(dens_m * 1e3) + logp0_nt * np.log(10)
-
-                pth_test = press_out - pm.math.exp(log_pnt)
-
->>>>>>> 57619a5e
             pth = pm.math.switch(pth_test <= 0, 1e-10, pth_test)
 
         else:
@@ -475,22 +446,17 @@
         # SZ pressure model and likelihood
         if Mhyd.sz_data is not None:
 
-<<<<<<< HEAD
-            if Mhyd.sz_data.pres_sz is not None:
+            if Mhyd.sz_data.pres_sz is not None: # Fitting the pressure
 
                 pfit = pth[index_sz] * elongation
 
                 P_obs = pm.MvNormal('P', mu=pfit, observed=Mhyd.sz_data.pres_sz, cov=Mhyd.sz_data.covmat_sz)  # SZ pressure likelihood
 
-            if Mhyd.sz_data.y_sz is not None:
+            elif Mhyd.sz_data.y_sz is not None: # Fitting the Compton y parameter
                 rin_cm, rout_cm = rin_m * cgskpc, rout_m * cgskpc
-=======
-            pfit = pth[index_sz] * elongation
->>>>>>> 57619a5e
 
                 deproj = MyDeprojVol(rin_cm, rout_cm)  # r from kpc to cm
 
-<<<<<<< HEAD
                 proj_vol = deproj.deproj_vol().T
 
                 area_proj = np.pi * (-(rin_cm) ** 2 + (rout_cm) ** 2)
@@ -507,8 +473,6 @@
 
                 Y_obs = pm.MvNormal('Y', mu=yfit, observed=Mhyd.sz_data.y_sz, cov=Mhyd.sz_data.covmat_sz)
 
-=======
->>>>>>> 57619a5e
         if Mhyd.wl_data is not None:
 
             WLdata = Mhyd.wl_data
@@ -612,7 +576,6 @@
         if fit_elong:
 
             elong_mat = np.tile(elong, nbin).reshape(nbin,nsamp)
-<<<<<<< HEAD
 
             allsb = np.dot(Ksb, np.exp(samples.T)) * elong_mat ** 0.5
 
@@ -622,17 +585,6 @@
 
             allsb = np.dot(Ksb, np.exp(samples.T))
 
-=======
-
-            allsb = np.dot(Ksb, np.exp(samples.T)) * elong_mat ** 0.5
-
-            allsb_conv = np.dot(K, np.exp(samples.T)) * elong_mat ** 0.5
-
-        else:
-
-            allsb = np.dot(Ksb, np.exp(samples.T))
-
->>>>>>> 57619a5e
             allsb_conv = np.dot(K, np.exp(samples.T))
 
     pmc = np.median(allsb, axis=1)
@@ -662,11 +614,7 @@
         if pnt_model == 'Angelinelli':
             Mhyd.pnt_pars = np.array(trace.posterior['Pnt']).reshape(sc_coefs[0] * sc_coefs[1], 3)
 
-<<<<<<< HEAD
             Mhyd.pnt_model = 'Angelinelli'
-=======
-            Mhyd.pntmodel = 'Angelinelli'
->>>>>>> 57619a5e
 
         if pnt_model == 'Ettori':
             post_betant = np.array(trace.posterior['beta_nt']).flatten()
@@ -679,11 +627,7 @@
 
             Mhyd.pnt_pars = pnt_pars
 
-<<<<<<< HEAD
             Mhyd.pnt_model = 'Ettori'
-=======
-            Mhyd.pntmodel = 'Ettori'
->>>>>>> 57619a5e
 
     alldens = np.sqrt(np.dot(Kdens, np.exp(samples.T)) * transf)
 
@@ -958,15 +902,9 @@
 
     def run(self, model=None, bkglim=None, nmcmc=1000, fit_bkg=False, back=None,
             samplefile=None, nrc=None, nbetas=6, min_beta=0.6, nmore=5,
-<<<<<<< HEAD
-            p0_prior=None, tune=500, dmonly=False, mstar=None, find_map=True, pnt=False, pnt_model='Ettori',
-            rmin=None, rmax=None, p0_type='sb', init='ADVI', target_accept=0.9,
-            fit_elong=True):
-=======
             p0_prior=None, tune=500, dmonly=False, mstar=None, find_map=True, pnt=False,
             rmin=None, rmax=None, p0_type='sb', init='ADVI', target_accept=0.9,
-            fit_elong=False):
->>>>>>> 57619a5e
+            pnt_model='Ettori', fit_elong=False):
         '''
         Optimize the mass model using the :func:`hydromass.mhyd.Run_Mhyd_PyMC3` function.
 
