from .deproject import *
from .emissivity import *
from .functions import *
from .plots import *
from .constants import *
from .forward import *
from .polytropic import *
from .pnt import *
from .nonparametric import *
from .mu import mean_molecular_weights
from astropy.io import fits
import os

isjax = False

try:
    import pymc.sampling.jax as pmjax

except ImportError:
    print('JAX not found, using default sampler')

else:
    print('We will use the JAX sampler')
    isjax = True
    import pymc.sampling.jax as pmjax

import pymc as pm
import aesara.tensor as at
from .save import *
from .wl import WLmodel
import arviz as az

def Run_Mhyd_PyMC3(Mhyd,model,bkglim=None,nmcmc=1000,fit_bkg=False,back=None,
                   samplefile=None,nrc=None,nbetas=6,min_beta=0.6, nmore=5,
                   p0_prior=None, tune=500, dmonly=False, mstar=None, find_map=True,
                   pnt=False, pnt_model='Ettori', rmin=0., rmax=None, p0_type='sb', init='ADVI', target_accept=0.9,
                   fit_elong=True, use_jax=True, wlonly=False, pnt_prior='sim'):
    """

    Set up hydrostatic mass model and optimize with PyMC3. The routine takes a parametric mass model as input and integrates the hydrostatic equilibrium equation to predict the 3D pressure profile:

    .. math::

        P_{3D}(r) = P_0 + \\int_{r}^{r_0} \\rho_{gas}(r) \\frac{G M_{mod}(<r)}{r^2} dr

    with :math:`r_0` the outer radial boundary of the input data and :math:`P_0` the pressure at :math:`r_0`.

    The gas density profile is fitted to the surface brightness profile and described as a linear combination of King functions. The mass model should be defined using the :class:`hydromass.functions.Model` class, which implements a number of popular mass models. The 3D mass profile is then projected along the line of sight an weighted by spectroscopic-like weights to predict the spectroscopic temperature profile.

    The parameters of the mass model and of the gas density profile are fitted jointly to the data. Priors on the input parameters can be set by the user in the definition of the mass model.

    :param Mhyd: A :class:`hydromass.mhyd.Mhyd` object including the loaded data and initial setup (mandatory input)
    :type Mhyd: class:`hydromass.mhyd.Mhyd`
    :param model:  A :class:`hydromass.functions.Model` object including the chosen mass model and its input values (mandatory input)
    :type model: class:`hydromass.functions.Model`
    :param bkglim: Limit (in arcmin) out to which the SB data will be fitted; if None then the whole range is considered. Defaults to None.
    :type bkglim: float
    :param nmcmc: Number of PyMC3 steps. Defaults to 1000
    :type nmcmc: int
    :param fit_bkg: Choose whether the counts and the background will be fitted on-the-fly using a Poisson model (fit_bkg=True) or if the surface brightness will be fitted, in which case it is assumed that the background has already been subtracted and Gaussian likelihood will be used (default = False)
    :type fit_bkg: bool
    :param back: Input value for the background. If None then the mean surface brightness in the region outside "bkglim" is used. Relevant only if fit_bkg = True. Defaults to None.
    :type back: float
    :param samplefile: Name of ASCII file to output the final PyMC3 samples
    :type samplefile: str
    :param nrc: Number of core radii values to set up the multiscale model. Defaults to the number of data points / 4
    :type nrc: int
    :param nbetas: Number of beta values to set up the multiscale model (default = 6)
    :type nbetas: int
    :param min_beta: Minimum beta value (default = 0.6)
    :type min_beta: float
    :param nmore: Number of points to the define the fine grid onto which the mass model and the integration are performed, i.e. for one spectroscopic/SZ value, how many grid points will be defined. Defaults to 5.
    :type nmore: int
    :param p0_prior: Set of two values defining the mean and standard deviation of the Gaussian prior on p0. If None, the code attempts to determine the value of P0 using the :func:`hydromass.plots.estimate_P0` function, which fits a rough gNFW function to estimate the shape of the pressure profile and uses the fitted function to approximate the value of P0.
    :type p0_prior: numpy.ndarray
    :param tune: Number of NUTS tuning steps. Defaults to 500
    :type tune: int
    :param dmonly: Specify whether the mass model is fitted to the total mass (dmonly=False) or to the dark matter only after subtracting the gas mass and the stellar mass if provided (dmonly=True). Defaults to False.
    :type dmonly: bool
    :param mstar: If dmonly=True, provide an array containing the cumulative stellar mass profile, which will be subtracted when adjusting the mass model to the dark matter only.
    :type mstar: numpy.ndarray
    :param find_map: Specify whether a maximum likelihood fit will be performed first to initiate the sampler. Defaults to True
    :type find_map: bool
    :param pnt: Attempt to model the non-thermal pressure profile. If pnt=True, the non-thermal pressure profile of Angelinelli et al. 2020 and the corresponding parameters are used to marginalize over the impact of non-thermal pressure. Defaults to False.
    :type pnt: bool
    :param rmin: Minimum limiting radius (in arcmin) of the active region for the surface brightness. If rmin=None, no minimum radius is applied. Defaults to None.
    :type rmin: float
    :param rmax: Maximum limiting radius (in arcmin) of the active region for the surface brightness. If rmax=None, no maximum radius is applied. Defaults to None.
    :type rmax: float
    :param p0_type: For the estimation of P0, choose whether we will use the surface brightness profile (p0_type='sb') or the spectral normalization (p0_type='norm'). Defaults to 'sb'.
    :type p0_type: str
    :param init: Choose the initialization method for PyMC. Defaults to 'ADVI'
    :type init: str
    :param target_accept: Set the target_accept parameter for PyMC. Defaults to 0.9
    :type target_accept: float
    :param pnt_model: Choose the analytic model for non-thermal pressure modeling. Available choices are 'Angelinelli' (Angelinelli+20) and 'Ettori' (Ettori\&Eckert22). Defaults to 'ettori'
    :type pnt_model: str
    :param fit_elong: Set whether the elongation of the system along the line of sight as a free model parameter to account for differences between various observables induced by line-of-sight elongation. Defaults to False
    :type fit_elong: bool
    :param use_jax: Use JAX optimization when sampling using the numpyro NUTS implementation. Defaults to True
    :type use_jax: bool
    :param wlonly: Set whether the fit will be done to weak lensing data only. Defaults to False
    :type wlonly: bool
    :param pnt_prior: Choose whether informative priors from simulations will be applied to the Pnt profile (pnt_prior='sim'). Alternatively, flat priors will be adopted. Defaults to 'sim'.
    :type pnt_prior: str

    """
    prof = Mhyd.sbprof
    sb = prof.profile
    esb = prof.eprof
    rad = prof.bins
    erad = prof.ebins
    counts = prof.counts
    area = prof.area
    exposure = prof.effexp
    bkgcounts = prof.bkgcounts
    nbin = prof.nbin

    nmin = 0
    nmax = len(sb)

    if rmax is None:
        rmax = np.max(rad+erad)

    if rmin is None:
        rmin = 0

    valid = np.where(np.logical_and(rad>=rmin, rad<rmax))

#    if rmin is not None:
#        valid = np.where(rad>=rmin)
#        sb = sb[valid]
#        esb = esb[valid]
#        rad = rad[valid]
#        erad = erad[valid]
#        counts = counts[valid]
#        area = area[valid]
#        exposure = exposure[valid]
#        bkgcounts = bkgcounts[valid]
#        nmin = valid[0][0]
#
#    if rmax is not None:
#        valid = np.where(rad <= rmax)
#        sb = sb[valid]
#        esb = esb[valid]
#        rad = rad[valid]
#        erad = erad[valid]
#        counts = counts[valid]
#        area = area[valid]
#        exposure = exposure[valid]
#        bkgcounts = bkgcounts[valid]
#        valori = np.where(prof.bins <= rmax)
#        nmax = np.max(valori[0])+1

    nbin = len(sb)


    # Define maximum radius for source deprojection, assuming we have only background for r>bkglim
    if bkglim is None:
        bkglim=np.max(rad+erad)
        Mhyd.bkglim = bkglim
        if back is None:
            back = sb[len(sb) - 1]
    else:
        Mhyd.bkglim = bkglim
        backreg = np.where(rad>bkglim)
        if back is None:
            back = np.mean(sb[backreg])

    # Set source region
    sourcereg = np.where(rad < bkglim)

    # Set vector with list of parameters
    pars = list_params(rad, sourcereg, nrc, nbetas, min_beta)

    Mhyd.pars = pars

    Mhyd.sourcereg = sourcereg

    npt = len(pars)

    if prof.psfmat is not None:
        psfmat = prof.psfmat[nmin:nmax,nmin:nmax]
    else:
        psfmat = np.eye(len(sb))

    # Compute linear combination kernel
    if fit_bkg:

        K = calc_linear_operator(rad, sourcereg, pars, area, exposure, np.transpose(psfmat)) # transformation to counts

    else:
        Ksb = calc_sb_operator(rad, sourcereg, pars, withbkg=False)

        K = np.dot(psfmat, Ksb)
        # K = calc_sb_operator_psf(rad, sourcereg, pars, area, exposure, psfmat) # transformation to surface brightness

    # Set up initial values
    if np.isnan(sb[0]) or sb[0] <= 0:
        testval = -10.
    else:
        testval = np.log(sb[0] / npt)
    if np.isnan(back) or back <= 0 or back is None:
        testbkg = -10.
    else:
        testbkg = np.log(back)

    z = Mhyd.redshift

    transf = Mhyd.transf

    pardens = list_params_density(rad, sourcereg, Mhyd.amin2kpc, nrc, nbetas, min_beta)

    if fit_bkg:

        Kdens = calc_density_operator(rad, pardens, Mhyd.amin2kpc)

    else:

        Kdens = calc_density_operator(rad, pardens, Mhyd.amin2kpc, withbkg=False)

    # Define the fine grid onto which the mass model will be computed
    rin_m, rout_m, index_x, index_sz, sum_mat, ntm = rads_more(Mhyd, nmore=nmore)

    rref_m = (rin_m + rout_m)/2.

    if dmonly and mstar is not None:

        r_mstar = mstar[:, 0]

        cum_mstar = mstar[:, 1]

        mstar_m = np.interp(rout_m, r_mstar, cum_mstar)

    nptmore = len(rout_m)

    int_mat = cumsum_mat(nptmore)

    vx = MyDeprojVol(rin_m / Mhyd.amin2kpc, rout_m / Mhyd.amin2kpc)

    vol = vx.deproj_vol().T

    Mhyd.cf_prof = None

    try:
        nn = len(Mhyd.ccf)

    except TypeError:

        print('Single conversion factor provided, we will assume it is constant throughout the radial range')

        cf = Mhyd.ccf

    else:

        tcf = Mhyd.ccf[nmin:nmax]

        if len(tcf) != len(rad):

            print('The provided conversion factor has a different length as the input radial binning. Adopting the mean value.')

            cf = np.mean(Mhyd.ccf)

        else:

            print('Interpolating conversion factor profile onto the radial grid')

            cf = np.interp(rref_m, rad * Mhyd.amin2kpc, tcf)

            Mhyd.cf_prof = cf

    if Mhyd.spec_data is not None:

        if Mhyd.spec_data.psfmat is not None:

            mat1 = np.dot(Mhyd.spec_data.psfmat.T, sum_mat)

            proj_mat = np.dot(mat1, vol)

        else:

            proj_mat = np.dot(sum_mat, vol)


    if fit_bkg:

        Kdens_m = calc_density_operator(rref_m / Mhyd.amin2kpc, pardens, Mhyd.amin2kpc)

    else:

        Kdens_m = calc_density_operator(rref_m / Mhyd.amin2kpc, pardens, Mhyd.amin2kpc, withbkg=False)

    hydro_model = pm.Model()

    if pnt:

        if model.massmod not in ['NFW'] and pnt_model in ['Angelinelli']:

            print('Angelinelli non-thermal pressure correction is currently implemented only for NFW, reverting to thermal only')

            pnt = False

        else:

            file_means = get_data_file_path('pnt_mean_log.dat')

            file_cov = get_data_file_path('pnt_covmat_log.dat')

            pnt_mean = np.loadtxt(file_means).astype(np.float32)

            pnt_cov = np.loadtxt(file_cov).astype(np.float32)

    if Mhyd.veldata is not None and not pnt:

        print('Warning: velocity data were provided but pnt is set to False. The velocity data will be ignored.')

    with hydro_model:
        # Model parameters
        allpmod = []

        for i in range(model.npar):

            name = model.parnames[i]

            if not model.fix[i]:

                lim = model.limits[i]

                if model.massmod == 'EIN3':

                    print('using truncated normal priors')
                    modpar = pm.TruncatedNormal(name, mu=model.start[i], sigma=model.sd[i], lower=lim[0], upper=lim[1])

                else:
                    print('using uniform priors')
                    modpar = pm.Uniform(name, lower=lim[0], upper=lim[1])


            else:

                modpar = pm.ConstantDist(name, model.start[i])

            allpmod.append(modpar)

        pmod = pm.math.stack(allpmod, axis=0)

        if fit_elong:
            # Prior on the line-of-sight elongation parameter
            elongation = pm.TruncatedNormal('elong', mu=1.0, sigma=0.2, lower=0.1, upper=10)

        else:
            elongation = 1

        if not wlonly:
            # Priors for unknown model parameters
            coefs = pm.Normal('coefs', mu=testval, sigma=20, shape=npt)

            if fit_bkg:

                bkgd = pm.Normal('bkg', mu=testbkg, sigma=0.05, shape=1) # in case fit_bkg = False this is not fitted

                ctot = pm.math.concatenate((coefs, bkgd), axis=0)

                al = pm.math.exp(ctot)

                pred = pm.math.dot(K, al) + bkgcounts  # Predicted number of counts per annulus

            else:

                al = pm.math.exp(coefs)

                pred = pm.math.dot(K, al)

            # Integration constant as a fitting (nuisance) parameter
            if p0_prior is not None:

                P0_est = p0_prior[0]

                err_P0_est = p0_prior[1]

            else:

                P0_est = estimate_P0(Mhyd=Mhyd, dens=p0_type)

                print('Estimated value of P0: %g' % (P0_est))

                err_P0_est = P0_est # 1 in ln

            logp0 = pm.TruncatedNormal('logp0', mu=np.log(P0_est), sigma=err_P0_est / P0_est,
                                       lower=np.log(P0_est) - err_P0_est / P0_est,
                                       upper=np.log(P0_est) + err_P0_est / P0_est)

            if pnt :

                if pnt_model=='Angelinelli':

                    if pnt_prior=='sim':
                        pnt_pars = pm.MvNormal('Pnt', mu=pnt_mean, cov=pnt_cov, shape=(1,3))

                    else:
                        a0 = pm.Uniform('a0', lower=-0.5, upper=2.0)
                        a1 = pm.Uniform('a1', lower=-1.0, upper=2.0)
                        a2 = pm.Uniform('a2', lower=-6., upper=0.)

                        pnt_pars = tt.stack([a0, a1, a2], axis=0).reshape((1, 3))

                    #a2 = pnt_pars[0, 2]

                    #pm.Potential("bound", tt.switch(a2 > 0, 0, -np.inf))

                    #pnt_pars = pm.MvNormal('Pnt', mu=pnt_mean[:2], cov=pnt_cov[:2, :2], shape=(2,))
                    #a0 = pnt_pars[0, 0]
                    #a1 = pnt_pars[0, 1]
                    #a2 = pm.math.exp(pnt_pars[0, 2])

                    # Log-normal prior for a2
                    #mu_a2 = np.log(7.25e-2)
                    #sigma_a2 = np.sqrt(3.44e-3)
                    #a2 = pm.Lognormal('a2', mu=mu_a2, sigma=sigma_a2)

                    #pnt_pars = tt.stack([a0, a1, a2], axis=0).reshape((1, 3))

                if pnt_model=='Ettori':

                    beta_nt = pm.Normal('beta_nt', mu=0.9, sigma=0.13) #0.13

                    logp0_nt = pm.Uniform('p0_nt', lower=-5, upper=-2.) #-2

                    pnt_pars = [beta_nt, logp0_nt]

            #for RV in hydro_model.basic_RVs:
            #    print(RV.name, RV.logp(hydro_model.test_point))

            press00 = pm.math.exp(logp0)

            if fit_elong and not fit_bkg:

                Kdens_t = calc_density_operator_pm(rref_m / Mhyd.amin2kpc, pardens, elongation, Mhyd.amin2kpc)

                dens_m = pm.math.sqrt(pm.math.dot(Kdens_t, al) / cf * transf)  # electron density in cm-3

            else:

                dens_m = pm.math.sqrt(pm.math.dot(Kdens_m, al) / cf * transf)  # electron density in cm-3

            # Evaluate mass model
            mass = Mhyd.mfact * model.func_pm(rref_m, *pmod, delta=model.delta) / Mhyd.mfact0

            if dmonly:

                nhconv = cgsamu * Mhyd.mu_e * cgskpc ** 3 / Msun  # Msun/kpc^3

                mgas = mgas_pm(rin_m, rout_m, dens_m) * nhconv / Mhyd.mfact0

                # Add stellar mass if provided
                if mstar is not None:

                    mbar = mgas + mstar_m / Mhyd.mfact0 / 1e13

                else:

                    mbar = mgas

                mass = mass + mbar

            # Pressure gradient
            dpres = - mass / rref_m ** 2 * dens_m * (rout_m - rin_m)
            press_out = press00 - pm.math.dot(int_mat, dpres)

            if pnt:
                if pnt_model == 'Angelinelli':

                    c200 = pmod[0]

                    r200c = pmod[1]

                    alpha_turb = alpha_turb_pm(rref_m, r200c, c200, Mhyd.redshift, pnt_pars)

                    pth_test = press_out * (1. - alpha_turb)

                    pnt_test = press_out * alpha_turb

                if pnt_model == 'Ettori' :

                    log_pnt = beta_nt * pm.math.log(dens_m * 1e3) + logp0_nt * np.log(10)

                    pth_test = press_out - pm.math.exp(log_pnt)

                    pnt_test = pm.math.exp(log_pnt)

                pth = pm.math.switch(pth_test <= 0, 1e-10, pth_test)

                pnt_prof = pm.math.switch(pnt_test <= 0, 1e-10, pnt_test)

            else:

                pth = press_out

                pnt_prof = 0

        if not wlonly:
            # Density Likelihood
            if fit_bkg:

                count_obs = pm.Poisson('counts', mu=pred, observed=counts) #counts likelihood

            else:
                sbmod = pred * elongation

                sb_obs = pm.Normal('sb', mu=sbmod[valid], observed=sb[valid], sigma=esb[valid]) #Sx likelihood

            # Temperature model and likelihood
            if Mhyd.spec_data is not None:

                # Model temperature
                t3d = pth / dens_m

                # Mazzotta weights
                ei = dens_m ** 2 * t3d ** (-0.75)

                # Temperature projection
                flux = pm.math.dot(proj_mat, ei)

                tproj = pm.math.dot(proj_mat, t3d * ei) / flux

                rmin_spec = 0.
                rmax_spec = np.max(Mhyd.spec_data.rref_x_am)

                if rmin is not None:
                    rmin_spec = rmin

                if rmax is not None:
                    rmax_spec = rmax

                valspec = np.where(np.logical_and(Mhyd.spec_data.rref_x_am>=rmin_spec, Mhyd.spec_data.rref_x_am<=rmax_spec))

                T_obs = pm.Normal('kt', mu=tproj[valspec], observed=Mhyd.spec_data.temp_x[valspec], sigma=Mhyd.spec_data.errt_x[valspec])  # temperature likelihood

            # SZ pressure model and likelihood
            if Mhyd.sz_data is not None:

                if Mhyd.sz_data.pres_sz is not None: # Fitting the pressure

                    pfit = pth[index_sz] 

                    P_obs = pm.MvNormal('P', mu=pfit, observed=Mhyd.sz_data.pres_sz, cov=Mhyd.sz_data.covmat_sz)  # SZ pressure likelihood

                elif Mhyd.sz_data.y_sz is not None: # Fitting the Compton y parameter

                    nout = 2 * nmore

                    rout_m_p = np.append(rout_m, np.logspace(np.log10(np.max(rout_m) * 1.1), np.log10(10000.), nout))
                    rin_m_p = np.append(rin_m, rout_m_p[ntm - 1:ntm - 1 + nout])

                    rref_m_p = (rin_m_p + rout_m_p) / 2.

                    slope = (pm.math.log(pth[ntm - 1]) - pm.math.log(pth[ntm - nout])) / (
<<<<<<< HEAD
                            pm.math.log(rref_m[ntm - 1]) - pm.math.log(rref_m[ntm - nout]))

                    rin_cm_p, rout_cm_p = rin_m_p * cgskpc, rout_m_p * cgskpc

                    pth_out = pth[ntm - 1] * (rref_m_p[ntm:] / rref_m[ntm - 1]) ** slope

                    pth_p = pm.math.concatenate([pth, pth_out], axis=0)

                    deproj = MyDeprojVol(rin_cm_p, rout_cm_p)  # r from kpc to cm

                    proj_vol = deproj.deproj_vol().T

                    area_proj = np.pi * (-(rin_cm_p) ** 2 + (rout_cm_p) ** 2)

=======
                                pm.math.log(rref_m[ntm - 1]) - pm.math.log(rref_m[ntm - nout]))

                    rin_cm_p, rout_cm_p = rin_m_p * cgskpc, rout_m_p * cgskpc

                    pth_out = pth[ntm - 1] * (rref_m_p[ntm:] / rref_m[ntm-1]) ** slope

                    pth_p = pm.math.concatenate([pth, pth_out], axis = 0)

                    deproj = MyDeprojVol(rin_cm_p, rout_cm_p)  # r from kpc to cm

                    proj_vol = deproj.deproj_vol().T

                    area_proj = np.pi * (-(rin_cm_p) ** 2 + (rout_cm_p) ** 2)

>>>>>>> 5896febd
                    integ = pm.math.dot(proj_vol, pth_p) / area_proj

                    y_num = y_prefactor * integ  # prefactor in cm2/keV

<<<<<<< HEAD
                    yfit = elongation_correction(y_num, (rin_cm_p + rout_cm_p)/2, index_sz, elongation).flatten()
=======
                    yfit = y_num[index_sz] * elongation # accounting for LOS stretching; volume scales as elongation
>>>>>>> 5896febd

                    if Mhyd.sz_data.psfmat is not None:

                        yfit = pm.math.dot(Mhyd.sz_data.psfmat, yfit)

                    Y_obs = pm.MvNormal('Y', mu=yfit, observed=Mhyd.sz_data.y_sz, cov=Mhyd.sz_data.covmat_sz)

        if Mhyd.wl_data is not None:

            WLdata = Mhyd.wl_data

            gmodel, rm, ev = WLmodel(WLdata, model, pmod)

            gmodel_elong = elongation_correction(gmodel, rm, ev, elongation).flatten()

            # gmodel_elong, rm, ev = WLmodel_elong(WLdata, model, pmod, elongation)

            g_obs = pm.MvNormal('WL', mu=gmodel_elong, observed=WLdata.gplus, cov=WLdata.covmat)

        if Mhyd.veldata is not None and pnt:

            sigmav, ev = NPmodel(Mhyd=Mhyd,
                                 rref_m=rref_m,
                                 dens_m=dens_m,
                                 pnt=pnt_prof,
                                 proj_vol=vol)

            sv_obs = pm.Normal('sigmav', mu=sigmav[ev], sigma=Mhyd.veldata.vtot_error, observed=Mhyd.veldata.vtot)


    tinit = time.time()

    print('Running HMC...')

    with hydro_model:

        if find_map:

            start = pm.find_MAP()

            if not isjax or not use_jax:

                trace = pm.sample(nmcmc, init=init, initvals=start, tune=tune, target_accept=target_accept)
            else:

                trace = pmjax.sample_numpyro_nuts(nmcmc, initvals=start, tune=tune, target_accept=target_accept)

        else:

            if not isjax or not use_jax:

                trace = pm.sample(nmcmc, init=init, tune=tune, target_accept=target_accept)

            else:

                trace = pmjax.sample_numpyro_nuts(nmcmc, tune=tune, target_accept=target_accept)

        if not wlonly:
            Mhyd.ppc_sb = pm.sample_posterior_predictive(trace, var_names=['sb'])

        if Mhyd.spec_data is not None and not wlonly:

            Mhyd.ppc_kt = pm.sample_posterior_predictive(trace, var_names=['kt'])

        if Mhyd.sz_data is not None and not wlonly:

            if Mhyd.sz_data.pres_sz is not None: # Fitting the pressure

                Mhyd.ppc_sz = pm.sample_posterior_predictive(trace, var_names=['P'])

            elif Mhyd.sz_data.y_sz is not None: # Fitting the Compton y parameter

                Mhyd.ppc_sz = pm.sample_posterior_predictive(trace, var_names=['Y'])

        if Mhyd.wl_data is not None:

            Mhyd.ppc_wl = pm.sample_posterior_predictive(trace, var_names=['WL'])

        if Mhyd.veldata is not None:

            Mhyd.ppc_vel = pm.sample_posterior_predictive(trace, var_names=['sigmav'])


    print('Done.')

    tend = time.time()

    print(' Total computing time is: ', (tend - tinit) / 60., ' minutes')

    Mhyd.trace = trace

    Mhyd.hydro_model = hydro_model

    if not wlonly:
        # Get chains and save them to file
        chain_coefs = np.array(trace.posterior['coefs'])

        sc_coefs = chain_coefs.shape

        sampc = chain_coefs.reshape(sc_coefs[0]*sc_coefs[1], sc_coefs[2])

        if fit_bkg:

            sampb = np.array(trace.posterior['bkg']).flatten()

            samples = np.append(sampc, sampb, axis=1)

        else:
            samples = sampc

        Mhyd.samples = samples
        nsamp = len(samples)

        if samplefile is not None:
            np.savetxt(samplefile, samples)
            np.savetxt(samplefile+'.par',np.array([pars.shape[0]/nbetas,nbetas,min_beta,nmcmc]),header='pymc3')

    # Compute output deconvolved brightness profile
    if fit_elong:
        elong = (np.array(trace.posterior['elong'])).flatten()
    else:
        elong = 1

    if not wlonly:
        if fit_bkg:
            Ksb = calc_sb_operator(rad, sourcereg, pars)

            allsb = np.dot(Ksb, np.exp(samples.T))

            bfit = np.median(np.exp(samples[:, npt]))

            Mhyd.bkg = bfit

            allsb_conv = np.dot(prof.psfmat, allsb[:, :npt])

        else:
            Ksb = calc_sb_operator(rad, sourcereg, pars, withbkg=False)

            if fit_elong:

                elong_mat = np.tile(elong, nbin).reshape(nbin,nsamp)

                allsb = np.dot(Ksb, np.exp(samples.T)) * elong_mat #** 0.5

                allsb_conv = np.dot(K, np.exp(samples.T)) * elong_mat #** 0.5

            else:

                allsb = np.dot(Ksb, np.exp(samples.T))

                allsb_conv = np.dot(K, np.exp(samples.T))

        pmc = np.median(allsb, axis=1)
        pmcl = np.percentile(allsb, 50. - 68.3 / 2., axis=1)
        pmch = np.percentile(allsb, 50. + 68.3 / 2., axis=1)
        Mhyd.sb_dec = pmc
        Mhyd.sb_dec_lo = pmcl
        Mhyd.sb_dec_hi = pmch

        pmc = np.median(allsb_conv, axis=1)
        pmcl = np.percentile(allsb_conv, 50. - 68.3 / 2., axis=1)
        pmch = np.percentile(allsb_conv, 50. + 68.3 / 2., axis=1)
        Mhyd.sb = pmc
        Mhyd.sb_lo = pmcl
        Mhyd.sb_hi = pmch

    Mhyd.nrc = nrc
    Mhyd.nbetas = nbetas
    Mhyd.min_beta = min_beta
    Mhyd.nmore = nmore
    Mhyd.pardens = pardens
    Mhyd.fit_bkg = fit_bkg
    Mhyd.dmonly = dmonly
    Mhyd.wlonly = wlonly
    Mhyd.mstar = mstar
    Mhyd.pnt = pnt

    if pnt and not wlonly:

        if pnt_model == 'Angelinelli':

            if pnt_prior=='sim':

                Mhyd.pnt_pars = np.array(trace.posterior['Pnt']).reshape(sc_coefs[0] * sc_coefs[1], 3)

            else:

                a0 = np.array(trace.posterior['a0']).flatten()
                a1 = np.array(trace.posterior['a1']).flatten()
                a2 = np.array(trace.posterior['a2']).flatten()

                Mhyd.pnt_pars = np.vstack([a0,a1,a2]).T

            Mhyd.pnt_model = 'Angelinelli'

        if pnt_model == 'Ettori':
            post_betant = np.array(trace.posterior['beta_nt']).flatten()

            post_p0nt = np.array(trace.posterior['p0_nt']).flatten()

            pnt_pars = np.empty((nsamp, 2))
            pnt_pars[:,0] = post_p0nt
            pnt_pars[:,1] = post_betant

            Mhyd.pnt_pars = pnt_pars

            Mhyd.pnt_model = 'Ettori'

    if not wlonly:
        alldens = np.sqrt(np.dot(Kdens, np.exp(samples.T)) * transf)

        if Mhyd.cf_prof is not None:
            pmc = np.median(alldens, axis=1) / np.sqrt(Mhyd.ccf[nmin:nmax])
            pmcl = np.percentile(alldens, 50. - 68.3 / 2., axis=1) / np.sqrt(Mhyd.ccf[nmin:nmax])
            pmch = np.percentile(alldens, 50. + 68.3 / 2., axis=1) / np.sqrt(Mhyd.ccf[nmin:nmax])

        else:
            pmc = np.median(alldens, axis=1) / np.sqrt(Mhyd.ccf)
            pmcl = np.percentile(alldens, 50. - 68.3 / 2., axis=1) / np.sqrt(Mhyd.ccf)
            pmch = np.percentile(alldens, 50. + 68.3 / 2., axis=1) / np.sqrt(Mhyd.ccf)

        Mhyd.dens = pmc
        Mhyd.dens_lo = pmcl
        Mhyd.dens_hi = pmch

    if wlonly:
        # Get chains and save them to file
        chain_rd = np.array(trace.posterior['rdelta'])

        nsamp = len(chain_rd.flatten())
    else:
        nsamp = len(samples)

    samppar = np.empty((nsamp, model.npar))
    for i in range(model.npar):

        name = model.parnames[i]
        samppar[:, i] = np.array(trace.posterior[name]).flatten()

    if not wlonly:
        samplogp0 = np.array(trace.posterior['logp0']).flatten()

    Mhyd.samppar = samppar
    if not wlonly:
        Mhyd.samplogp0 = samplogp0
        Mhyd.K = K
        Mhyd.Kdens = Kdens
        Mhyd.Ksb = Ksb
        Mhyd.Kdens_m = Kdens_m
    Mhyd.elong = elong

    if Mhyd.spec_data is not None and not wlonly:
        kt_mod = kt_from_samples(Mhyd, model, nmore=nmore)
        Mhyd.ktmod = kt_mod['TSPEC']
        Mhyd.ktmod_lo = kt_mod['TSPEC_LO']
        Mhyd.ktmod_hi = kt_mod['TSPEC_HI']
        Mhyd.kt3d = kt_mod['T3D']
        Mhyd.kt3d_lo = kt_mod['T3D_LO']
        Mhyd.kt3d_hi = kt_mod['T3D_HI']

    if Mhyd.sz_data is not None and not wlonly:
        pmed, plo, phi = P_from_samples(Mhyd, model, nmore=nmore)
        Mhyd.pmod = pmed
        Mhyd.pmod_lo = plo
        Mhyd.pmod_hi = phi

    totlike = 0.
    nptot = model.npar + 1
    thermolike = 0.
    npthermo = model.npar + 1

    # Mhyd.trace.log_likelihood['tot'] = 0.
    #
    # if fit_bkg:
    #     totlike = totlike + np.sum(np.asarray(Mhyd.trace['log_likelihood']['counts']), axis=2).flatten()
    #     nptot = nptot + npt + 1
    #     #Mhyd.trace.log_likelihood['tot'] = Mhyd.trace.log_likelihood['counts']
    #
    # else:
    #     totlike = totlike + np.sum(np.asarray(Mhyd.trace['log_likelihood']['sb']), axis=2).flatten()
    #     nptot = nptot + npt
    #     #Mhyd.trace.log_likelihood['tot'] = Mhyd.trace.log_likelihood['sb']
    #
    # if Mhyd.spec_data is not None:
    #     totlike = totlike + np.sum(np.asarray(Mhyd.trace['log_likelihood']['kt']), axis=2).flatten()
    #     thermolike = thermolike + np.sum(np.asarray(Mhyd.trace['log_likelihood']['kt']), axis=2).flatten()
    #     Mhyd.trace.log_likelihood['tot'] = Mhyd.trace.log_likelihood['tot'] + Mhyd.trace.log_likelihood['kt']
    #
    #
    # if Mhyd.sz_data is not None:
    #     totlike = totlike + np.sum(np.asarray(Mhyd.trace['log_likelihood']['P']), axis=2).flatten()
    #     thermolike = thermolike + np.sum(np.asarray(Mhyd.trace['log_likelihood']['P']), axis=2).flatten()
    #     Mhyd.trace.log_likelihood['tot'] = Mhyd.trace.log_likelihood['tot'] + Mhyd.trace.log_likelihood['P']
    #
    # if pnt:
    #     nptot = nptot + 3
    #     npthermo = npthermo + 3
    #
    # Mhyd.totlike = totlike
    # Mhyd.nptot = nptot
    # Mhyd.thermolike = thermolike
    # Mhyd.npthermo = npthermo
    # Mhyd.waic = az.waic(Mhyd.trace, var_name='tot')
    # Mhyd.loo = az.loo(Mhyd.trace, var_name='tot')

class Mhyd:
    """

    The Mhyd class is the core class of hydromass. It allows the user to pass one or more datasets to be fitted, chose the mass reconstruction method, set options like change cosmology, Solar abundance table, NUTS options, model choice, and more.

    :param sbprofile: A pyproffit Profile object (https://pyproffit.readthedocs.io/en/latest/pyproffit.html#module-pyproffit.profextract) including the surface brightness data
    :type sbprofile: class:`pyproffit.profextract.Profile`
    :param spec_data: A :class:`hydromass.tpdata.SpecData` object including a spectroscopic X-ray temperature profile and its associated uncertainties
    :type spec_data: class:`hydromass.tpdata.SpecData`
    :param sz_data: A :class:`hydromass.tpdata.SZData` object containing an SZ pressure profile and its covariance matrix
    :type sz_data: class:`hydromass.tpdata.SZData`
    :param directory: Name of output file directory. Defaults to 'mhyd'
    :type directory: str
    :param redshift: Source redshift
    :type redshift: float
    :param cosmo: Astropy cosmological model
    :type cosmo: class:`astropy.cosmology`
    :param abund: Solar abundance table. Available are 'angr' (Anders & Grevesse 1987), 'aspl' (Asplund et al. 2009), and 'grsa' (Grevesse & Sauval 2005). Defaults to 'aspl'
    :type abund: str
    """

    def __init__(self, sbprofile=None, spec_data=None, sz_data=None, wl_data=None, vel_data=None, directory=None, redshift=None, cosmo=None, abund = 'aspl', Zs=1.0):

        file_abund = get_data_file_path('abundances.dat')

        # if abund == 'angr':
        #     nhc = 1 / 0.8337
        #     mup = 0.6125
        #     mu_e = 1.1738
        # elif abund == 'aspl':
        #     nhc = 1 / 0.8527
        #     mup = 0.5994
        #     mu_e = 1.1548
        # elif abund == 'grsa':
        #     nhc = 1 / 0.8520
        #     mup = 0.6000
        #     mu_e = 1.1555
        # else:  # aspl default
        #     nhc = 1 / 0.8527
        #     mup = 0.5994
        #     mu_e = 1.1548
        # self.nhc=nhc
        # self.mup=mup
        # self.mu_e=mu_e
        self.mup, self.nhc, self.mu_e = mean_molecular_weights(file_abund, abund=abund, Zs=Zs)

        if directory is None:

            print('No output directory name provided, will output to subdirectory "mhyd" ')

            directory = 'mhyd'

        if not os.path.exists(directory):

            os.makedirs(directory)

        self.dir = directory

        if sbprofile is None:

            print('Error: no surface brightness profile provided, please provide one with the "sbprofile=" option')

            return

        self.sbprof = sbprofile

        if redshift is None:

            print('Error: no redshift provided, please provide one with the "redshift=" option')
            return

        self.redshift = redshift

        if cosmo is None:

            print('No cosmology provided, will default to Planck15')

            from astropy.cosmology import Planck15 as cosmo

        self.cosmo = cosmo

        dlum = cosmo.luminosity_distance(redshift)

        self.dlum = np.asarray(dlum, dtype=float)

        print('Luminosity distance to the source: %g Mpc' % (self.dlum))

        amin2kpc = cosmo.kpc_proper_per_arcmin(redshift).value

        self.amin2kpc = amin2kpc

        print('At the redshift of the source 1 arcmin is %g kpc' % (self.amin2kpc))

        if spec_data is None and sz_data is None:

            print('Error: no spectral data file or SZ data file provided, please provide at least one with the "spec_data=" or "sz_data=" options')

            return

        self.spec_data = spec_data

        self.sz_data = sz_data

        self.wl_data = wl_data

        self.veldata = vel_data

        rho_cz = cosmo.critical_density(redshift).value * cgsMpc ** 3 / Msun # critical density in Msun per Mpc^3

        self.mfact = 4. * np.pi * rho_cz * 1e-22

        self.mfact0 = kev2erg * cgskpc / (cgsG * cgsamu * self.mup) / Msun / 1e13

        self.mgas_fact = cgsamu * self.mu_e / Msun

        self.transf = 4. * (1. + redshift) ** 2 * (180. * 60.) ** 2 / np.pi / 1e-14 * self.nhc / cgsMpc * 1e3

        self.abund = abund


    def emissivity(self, nh, rmf, type='single', kt=None, Z=0.3, elow=0.5, ehigh=2.0,
                   arf=None, unit='cr', lum_elow=0.5, lum_ehigh=2.0, outz=None, method='interp', outkt=None):
        '''
        Compute the conversion between count rate and emissivity using XSPEC by run the :func:`hydromass.emissivity.calc_emissivity` function. Requires XSPEC to be available in PATH.

        :param nh: Source NH in units of 1e22 cm**(-2)
        :type nh: float
        :param kt: Source temperature in keV. If None, the code will search for a loaded spectroscopic temperature profile and use the weighted mean temperature. Defaults to None
        :type kt: float
        :param rmf: Path to response file (RMF/RSP)
        :type rmf: str
        :param type: Set whether we will assume a constant conversion factor across the range (type="single") or if we will attempt to model the radial variations of the emissivity conversion factor (type="variable). Defaults to "single".
        :type type: str
        :param Z: Metallicity with respect to solar. If type='variable' and an abundance profile is loaded, this parameter is ignored. Defaults to 0.3
        :type Z: float
        :param elow: Low-energy bound of the input image in keV. Defaults to 0.5
        :type elow: float
        :param ehigh: High-energy bound of the input image in keV. Defaults to 2.0
        :type ehigh: float
        :param arf: Path to on-axis ARF (optional, in case response file is RMF)
        :type arf: str
        :param unit: Specify whether the exposure map is in units of sec (unit='cr') or photon flux (unit='photon'). By default unit='cr'.
        :type unit: str
        :param lum_elow: Low energy bound (rest frame) for luminosity calculation. Defaults to 0.5
        :type lum_elow: float
        :param lum_ehigh: High energy bound (rest frame) for luminosity calculation. Defaults to 2.0
        :type lum_ehigh: float
        :param outz: If type='variable', name of output file including the fit to the metal abundance profile. If None, it is ignored. Defaults to None.
        :type outz: str
        :param method: If type='variable', choose whether the temperature profile will be interpolated (method='interp') or fitted with a parametric function (method='fit'). Defaults to 'interp'.
        :type method: str
        :param outkt: If type='variable', name of output file including the fit to the temperature profile. If None, it is ignored. Defaults to None.
        :type outkt: str
        '''

        if kt is None:

            if self.spec_data.temp_x is not None:

                kt = np.average(self.spec_data.temp_x, weights=1. / self.spec_data.errt_x ** 2)

            else:

                print('Error: no temperature provided, cannot proceed')

                return

        if type == 'single':

            print('Mean cluster temperature:', kt, ' keV')

            self.ccf, self.lumfact = calc_emissivity(cosmo=self.cosmo,
                                            z=self.redshift,
                                            nh=nh,
                                            kt=kt,
                                            rmf=rmf,
                                            abund=self.abund,
                                            Z=Z,
                                            elow=elow,
                                            ehigh=ehigh,
                                            arf=arf,
                                            unit=unit,
                                            lum_elow=lum_elow,
                                            lum_ehigh=lum_ehigh)

        elif type == 'variable':

            self.ccf, self.lumfact = variable_ccf(self,
                                    cosmo=self.cosmo,
                                    z=self.redshift,
                                    nh=nh,
                                    rmf=rmf,
                                    method=method,
                                    abund=self.abund,
                                    elow=elow,
                                    ehigh=ehigh,
                                    arf=arf,
                                    unit=unit,
                                    lum_elow=lum_elow,
                                    lum_ehigh=lum_ehigh,
                                    outz=outz,
                                    outkt=outkt)


    def run(self, model=None, bkglim=None, nmcmc=1000, fit_bkg=False, back=None,
            samplefile=None, nrc=None, nbetas=6, min_beta=0.6, nmore=5,
            p0_prior=None, tune=500, dmonly=False, mstar=None, find_map=True, pnt=False,
            rmin=None, rmax=None, p0_type='sb', init='ADVI', target_accept=0.9,
            pnt_model='Ettori', fit_elong=False, use_jax=True, wlonly=False, pnt_prior='sim'):
        '''
        Optimize the mass model using the :func:`hydromass.mhyd.Run_Mhyd_PyMC3` function.

        :param model:  A :class:`hydromass.functions.Model` object including the chosen mass model and its input values (mandatory input)
        :type model: class:`hydromass.functions.Model`
        :param bkglim: Limit (in arcmin) out to which the SB data will be fitted; if None then the whole range is considered. Defaults to None.
        :type bkglim: float
        :param nmcmc: Number of PyMC3 steps. Defaults to 1000
        :type nmcmc: int
        :param fit_bkg: Choose whether the counts and the background will be fitted on-the-fly using a Poisson model (fit_bkg=True) or if the surface brightness will be fitted, in which case it is assumed that the background has already been subtracted and Gaussian likelihood will be used (default = False)
        :type fit_bkg: bool
        :param back: Input value for the background. If None then the mean surface brightness in the region outside "bkglim" is used. Relevant only if fit_bkg = True. Defaults to None.
        :type back: float
        :param samplefile: Name of ASCII file to output the final PyMC3 samples
        :type samplefile: str
        :param nrc: Number of core radii values to set up the multiscale model. Defaults to the number of data points / 4
        :type nrc: int
        :param nbetas: Number of beta values to set up the multiscale model (default = 6)
        :type nbetas: int
        :param min_beta: Minimum beta value (default = 0.6)
        :type min_beta: float
        :param nmore: Number of points to the define the fine grid onto which the mass model and the integration are performed, i.e. for one spectroscopic/SZ value, how many grid points will be defined. Defaults to 5.
        :type nmore: int
        :param p0_prior: Set of two values defining the mean and standard deviation of the Gaussian prior on p0. If None, the code attempts to determine the value of P0 using the :func:`hydromass.plots.estimate_P0` function, which fits a rough gNFW function to estimate the shape of the pressure profile and uses the fitted function to approximate the value of P0.
        :type p0_prior: numpy.ndarray
        :param tune: Number of NUTS tuning steps. Defaults to 500
        :type tune: int
        :param dmonly: Specify whether the mass model is fitted to the total mass (dmonly=False) or to the dark matter only after subtracting the gas mass and the stellar mass if provided (dmonly=True). Defaults to False.
        :type dmonly: bool
        :param mstar: If dmonly=True, provide an array containing the cumulative stellar mass profile, which will be subtracted when adjusting the mass model to the dark matter only.
        :type mstar: numpy.ndarray
        :param find_map: Specify whether a maximum likelihood fit will be performed first to initiate the sampler. Defaults to True
        :type find_map: bool
        :param pnt: Attempt to model the non-thermal pressure profile. If pnt=True, the non-thermal pressure profile of Angelinelli et al. 2020 and the corresponding parameters are used to marginalize over the impact of non-thermal pressure. Defaults to False.
        :type pnt: bool
        :param rmin: Minimum limiting radius (in arcmin) of the active region for the surface brightness. If rmin=None, no minimum radius is applied. Defaults to None.
        :type rmin: float
        :param rmax: Maximum limiting radius (in arcmin) of the active region for the surface brightness. If rmax=None, no maximum radius is applied. Defaults to None.
        :type rmax: float
        :param p0_type: For the estimation of P0, choose whether we will use the surface brightness profile (p0_type='sb') or the spectral normalization (p0_type='norm'). Defaults to 'sb'.
        :type p0_type: str
        :param init: Choose the initialization method for PyMC. Defaults to 'ADVI'
        :type init: str
        :param target_accept: Set the target_accept parameter for PyMC. Defaults to 0.9
        :type target_accept: float
        :param pnt_model: Choose the analytic model for non-thermal pressure modeling. Available choices are 'Angelinelli' (Angelinelli+20) and 'Ettori' (Ettori\&Eckert22). Defaults to 'ettori'
        :type pnt_model: str
        :param fit_elong: Set whether the elongation of the system along the line of sight as a free model parameter to account for differences between various observables induced by line-of-sight elongation. Defaults to False
        :type fit_elong: bool
        :param use_jax: Use JAX optimization when sampling using the numpyro NUTS implementation. Defaults to True
        :type use_jax: bool
        :param wlonly: Set whether the fit will be done to weak lensing data only. Defaults to False
        :type wlonly: bool
        :param pnt_prior: Choose whether informative priors from simulations will be applied to the Pnt profile (pnt_prior='sim'). Alternatively, flat priors will be adopted. Defaults to 'sim'.
        :type pnt_prior: str
        '''

        if model is None:

            print('Error: No mass model provided')

            return

        Run_Mhyd_PyMC3(self,
                       model=model,
                       bkglim=bkglim,
                       nmcmc=nmcmc,
                       fit_bkg=fit_bkg,
                       back=back,
                       samplefile=samplefile,
                       nrc=nrc,
                       nbetas=nbetas,
                       min_beta=min_beta,
                       nmore=nmore,
                       p0_prior=p0_prior,
                       tune=tune,
                       dmonly=dmonly,
                       mstar=mstar,
                       find_map=find_map,
                       pnt=pnt,
                       pnt_model=pnt_model,
                       rmin=rmin,
                       rmax=rmax,
                       p0_type=p0_type,
                       init=init,
                       target_accept=target_accept,
                       fit_elong=fit_elong,
                       use_jax=use_jax,
                       wlonly=wlonly,
                       pnt_prior=pnt_prior)


    def run_forward(self, forward=None, bkglim=None, nmcmc=1000, fit_bkg=False, back=None,
            samplefile=None, nrc=None, nbetas=6, min_beta=0.6, nmore=5, tune=500, find_map=True):

        '''
        Optimize a parametric forward fit to the gas pressure profile using the :func:`hydromass.forward.Run_Forward_PyMC3` function

        :param Mhyd: A :class:`hydromass.mhyd.Mhyd` object including the loaded data and initial setup (mandatory input)
        :type Mhyd: class:`hydromass.mhyd.Mhyd`
        :param model:  A :class:`hydromass.forward.Forward` object including the definition of the forward model and its input values (mandatory input)
        :type model: class:`hydromass.forward.Forward`
        :param bkglim: Limit (in arcmin) out to which the SB data will be fitted; if None then the whole range is considered. Defaults to None.
        :type bkglim: float
        :param nmcmc: Number of PyMC3 steps. Defaults to 1000
        :type nmcmc: int
        :param fit_bkg: Choose whether the counts and the background will be fitted on-the-fly using a Poisson model (fit_bkg=True) or if the surface brightness will be fitted, in which case it is assumed that the background has already been subtracted and Gaussian likelihood will be used (default = False)
        :type fit_bkg: bool
        :param back: Input value for the background. If None then the mean surface brightness in the region outside "bkglim" is used. Relevant only if fit_bkg = True. Defaults to None.
        :type back: float
        :param samplefile: Name of ASCII file to output the final PyMC3 samples
        :type samplefile: str
        :param nrc: Number of core radii values to set up the multiscale model. Defaults to the number of data points / 4
        :type nrc: int
        :param nbetas: Number of beta values to set up the multiscale model (default = 6)
        :type nbetas: int
        :param min_beta: Minimum beta value (default = 0.6)
        :type min_beta: float
        :param nmore: Number of points to the define the fine grid onto which the mass model and the integration are performed, i.e. for one spectroscopic/SZ value, how many grid points will be defined. Defaults to 5.
        :type nmore: int
        :param tune: Number of NUTS tuning steps. Defaults to 500
        :type tune: int
        :param find_map: Specify whether a maximum likelihood fit will be performed first to initiate the sampler. Defaults to True
        :type find_map: bool
        '''
        if forward is None:

            print('Error no forward model provided')

            return


        Run_Forward_PyMC3(self,
                          Forward=forward,
                          bkglim=bkglim,
                          nmcmc=nmcmc,
                          fit_bkg=fit_bkg,
                          back=back,
                          samplefile=samplefile,
                          nrc=nrc,
                          nbetas=nbetas,
                          min_beta=min_beta,
                          nmore=nmore,
                          tune=tune,
                          find_map=find_map)

    def run_polytropic(self, Polytropic=None, bkglim=None, nmcmc=1000, fit_bkg=False, back=None,
            samplefile=None, nrc=None, nbetas=6, min_beta=0.6, nmore=5, tune=500, find_map=True):
        '''
        Run a polytropic reconstruction with an effective polytropic index model set by the :class:`hydromass.polytropic.Polytropic` class. See :func:`hydromass.polytropic.Run_Polytropic_PyMC3`

        :param Mhyd: A :class:`hydromass.mhyd.Mhyd` object including the loaded data and initial setup (mandatory input)
        :type Mhyd: class:`hydromass.mhyd.Mhyd`
        :param Polytropic: Polytropic model defined using the :class:`hydromass.polytropic.Polytropic` class
        :type Polytropic: :class:`hydromass.polytropic.Polytropic`
        :param bkglim: Limit (in arcmin) out to which the SB data will be fitted; if None then the whole range is considered. Defaults to None.
        :type bkglim: float
        :param nmcmc: Number of PyMC3 steps. Defaults to 1000
        :type nmcmc: int
        :param fit_bkg: Choose whether the counts and the background will be fitted on-the-fly using a Poisson model (fit_bkg=True) or if the surface brightness will be fitted, in which case it is assumed that the background has already been subtracted and Gaussian likelihood will be used (default = False)
        :type fit_bkg: bool
        :param back: Input value for the background. If None then the mean surface brightness in the region outside "bkglim" is used. Relevant only if fit_bkg = True. Defaults to None.
        :type back: float
        :param samplefile: Name of ASCII file to output the final PyMC3 samples
        :type samplefile: str
        :param nrc: Number of core radii values to set up the multiscale model. Defaults to the number of data points / 4
        :type nrc: int
        :param nbetas: Number of beta values to set up the multiscale model (default = 6)
        :type nbetas: int
        :param min_beta: Minimum beta value (default = 0.6)
        :type min_beta: float
        :param nmore: Number of points to the define the fine grid onto which the mass model and the integration are performed, i.e. for one spectroscopic/SZ value, how many grid points will be defined. Defaults to 5.
        :type nmore: int
        :param tune: Number of NUTS tuning steps. Defaults to 500
        :type tune: int
        :param find_map: Specify whether a maximum likelihood fit will be performed first to initiate the sampler. Defaults to True
        :type find_map: bool
        '''
        if Polytropic is None:

            print('Error no polytropic model provided')

            return


        Run_Polytropic_PyMC3(self,
                          Polytropic=Polytropic,
                          bkglim=bkglim,
                          nmcmc=nmcmc,
                          fit_bkg=fit_bkg,
                          back=back,
                          samplefile=samplefile,
                          nrc=nrc,
                          nbetas=nbetas,
                          min_beta=min_beta,
                          nmore=nmore,
                          tune=tune,
                          find_map=find_map)


    def run_GP(self, bkglim=None, nmcmc=1000, fit_bkg=False, back=None,
            samplefile=None, nrc=None, nbetas=6, min_beta=0.6, nmore=5, tune=500, find_map=True,
            bin_fact=1.0, smin=None, smax=None, ngauss=100, extend=False, T0extend=None):

        '''
        Run a non-parametric log-normal mixture reconstruction. See :func:`hydromass.nonparametric.Run_NonParametric_PyMC3`

        :param bkglim: Radius (in arcmin) beyond which it is assumed that the background fully dominates the profile. If None, the entire radial range is fitted as source + background. Defaults to None.
        :type bkglim: float
        :param nmcmc: Number of NUTS samples. Defaults to 1000
        :type nmcmc: int
        :param fit_bkg: Define whether we will fit the counts as source + background (True) or the background subtracted surface brightness as source only (False). Defaults to False.
        :type fit_bkg: bool
        :param back: Input value for the background. If None then the mean surface brightness in the region outside "bkglim" is used. Relevant only if fit_bkg = True. Defaults to None.
        :type back: float
        :param samplefile: Name of ASCII file to output the final PyMC3 samples
        :type samplefile: str
        :param nrc: Number of core radii values to set up the multiscale model. Defaults to the number of data points / 4
        :type nrc: int
        :param nbetas: Number of beta values to set up the multiscale model (default = 6)
        :type nbetas: int
        :param min_beta: Minimum beta value (default = 0.6)
        :type min_beta: float
        :param nmore: Number of points to the define the fine grid onto which the mass model and the integration are performed, i.e. for one spectroscopic/SZ value, how many grid points will be defined. Defaults to 5.
        :type nmore: int
        :param tune: Number of NUTS tuning steps. Defaults to 500
        :type tune: int
        :param bin_fact: bin_fact: Binning factor for the definition of the log-normal standard deviations, i.e. the standard deviations of the log-normals will be set to bin_fact * (rout - rin). The larger the value of bin_fact the stronger the smoothing, but the less accurate and flexible the model. Defaults to 1.
        :type bin_fact: float
        :param smin: Minimum value of the log-normal standard deviation. If None, the width of the bins will be used (see bin_fact). If the value is set, the smoothing scales are set as logarithmically spaced between smin and smax. Defaults to None.
        :type smin: float
        :param smax: Maximum value of the log-normal standard deviation. If None, the width of the bins will be used (see bin_fact). If the value is set, the smoothing scales are set as logarithmically spaced between smin and smax. Defaults to None.
        :type smax: float
        :param ngauss: Number of log-normal functions. Defaults to 100
        :type ngauss: int
        :param find_map: Specify whether a maximum likelihood fit will be performed first to initiate the sampler. Defaults to True
        :type find_map: bool
        '''

        Run_NonParametric_PyMC3(self,
                                bkglim=bkglim,
                                nmcmc=nmcmc,
                                fit_bkg=fit_bkg,
                                back=back,
                                samplefile=samplefile,
                                nrc=nrc,
                                nbetas=nbetas,
                                min_beta=min_beta,
                                nmore=nmore,
                                tune=tune,
                                find_map=find_map,
                                bin_fact=bin_fact,
                                smin=smin,
                                smax=smax,
                                ngauss=ngauss,
                                extend=extend,
                                T0extend=T0extend)

    def SaveModel(self, model, outfile=None):
        '''
        Save the output of a mass model fit into a FITS file through the :func:`hydromass.save.SaveModel` function

        :param model: :class:`hydromass.functions.Model` defining the chosen mass model
        :type model: :class:`hydromass.functions.Model`
        :param outfile: Name of output FITS file. If None, the file is outputted to a file called "output_model.fits" under the default output directory specified in the current object. Defaults to None
        :type outfile: str
        '''

        SaveModel(self,
                  model,
                  outfile)

    def SaveGP(self, outfile=None):
        '''
        Save the output of a non-parametric reconstruction into a FITS file through the :func:`hydromass.save.SaveGP` function

        :param outfile: Name of output FITS file. If None, the file is outputted to a file called "output_GP.fits" under the default output directory specified in the current object. Defaults to None
        :type outfile: str
        '''

        SaveGP(self,
               outfile)

    def SaveForward(self, Forward, outfile=None):
        '''
        Save the output of a parametric forward reconstruction into a FITS file through the :func:`hydromass.save.SaveForward` function

        :param Forward: A :class:`hydromass.forward.Forward` object containing the definition of the forward model
        :type Forward: class:`hydromass.forward.Forward`
        :param outfile: Name of output FITS file. If None, the file is outputted to a file called "output_forward.fits" under the default output directory specified in the current object. Defaults to None
        :type outfile: str
        '''

        SaveForward(self,
                    Forward,
                    outfile)<|MERGE_RESOLUTION|>--- conflicted
+++ resolved
@@ -555,7 +555,6 @@
                     rref_m_p = (rin_m_p + rout_m_p) / 2.
 
                     slope = (pm.math.log(pth[ntm - 1]) - pm.math.log(pth[ntm - nout])) / (
-<<<<<<< HEAD
                             pm.math.log(rref_m[ntm - 1]) - pm.math.log(rref_m[ntm - nout]))
 
                     rin_cm_p, rout_cm_p = rin_m_p * cgskpc, rout_m_p * cgskpc
@@ -570,31 +569,11 @@
 
                     area_proj = np.pi * (-(rin_cm_p) ** 2 + (rout_cm_p) ** 2)
 
-=======
-                                pm.math.log(rref_m[ntm - 1]) - pm.math.log(rref_m[ntm - nout]))
-
-                    rin_cm_p, rout_cm_p = rin_m_p * cgskpc, rout_m_p * cgskpc
-
-                    pth_out = pth[ntm - 1] * (rref_m_p[ntm:] / rref_m[ntm-1]) ** slope
-
-                    pth_p = pm.math.concatenate([pth, pth_out], axis = 0)
-
-                    deproj = MyDeprojVol(rin_cm_p, rout_cm_p)  # r from kpc to cm
-
-                    proj_vol = deproj.deproj_vol().T
-
-                    area_proj = np.pi * (-(rin_cm_p) ** 2 + (rout_cm_p) ** 2)
-
->>>>>>> 5896febd
                     integ = pm.math.dot(proj_vol, pth_p) / area_proj
 
                     y_num = y_prefactor * integ  # prefactor in cm2/keV
 
-<<<<<<< HEAD
                     yfit = elongation_correction(y_num, (rin_cm_p + rout_cm_p)/2, index_sz, elongation).flatten()
-=======
-                    yfit = y_num[index_sz] * elongation # accounting for LOS stretching; volume scales as elongation
->>>>>>> 5896febd
 
                     if Mhyd.sz_data.psfmat is not None:
 
