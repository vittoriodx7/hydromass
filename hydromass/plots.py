--- conflicted
+++ resolved
@@ -522,13 +522,9 @@
 
         cf_prof = Mhyd.ccf
 
-<<<<<<< HEAD
     rref_m = (rin_m + rout_m) / 2.
 
     if not np.isscalar(Mhyd.elong) and not Mhyd.fit_bkg:
-=======
-    if Mhyd.fit_bkg:
->>>>>>> 5896febd
 
         dens_m = np.empty((nsamp, nvalm))
 
@@ -736,7 +732,6 @@
 
         P0 = pth[ntm - 1]
 
-<<<<<<< HEAD
         routmat = np.repeat(rref_m_p[ntm:], nsamp).reshape(nout, nsamp)
 
         pth_p[ntm:, :] = P0 * (routmat / rref_m[ntm - 1]) ** slope
@@ -746,39 +741,6 @@
         deproj_p = MyDeprojVol(rin_cm_p, rout_cm_p)  # r from kpc to cm
 
         proj_vol_p = deproj_p.deproj_vol().T
-=======
-        rref_m = (rin_m + rout_m) / 2.
-
-        rout_m_p = np.append(rout_m, np.logspace(np.log10(np.max(rout_m) * 1.1), np.log10(10000.), nout))
-        rin_m_p = np.append(rin_m, rout_m_p[ntm - 1:ntm - 1 + nout])
-
-        rref_m_p = (rin_m_p + rout_m_p) / 2.
-
-        pth_p = np.empty((ntm + nout, nsamp))
-
-        pth_p[:ntm, :] = pth
-
-        slope = (np.log10(pth[ntm - 1, :]) - np.log10(pth[ntm - 10, :])) / (
-                    np.log10(rref_m[ntm - 1]) - np.log10(rref_m[ntm - 10]))
-
-        P0 = pth[ntm - 1]
-
-        routmat = np.repeat(rref_m_p[ntm:], nsamp).reshape(nout, nsamp)
-
-        pth_p[ntm:, :] = P0 * (routmat / rref_m[ntm - 1]) ** slope
-
-        rin_cm_p, rout_cm_p = rin_m_p * cgskpc, rout_m_p * cgskpc
-
-        deproj_p = MyDeprojVol(rin_cm_p, rout_cm_p)  # r from kpc to cm
-
-        proj_vol_p = deproj_p.deproj_vol().T
-
-        area_proj_p = np.pi * (-(rin_cm_p) ** 2 + (rout_cm_p) ** 2)
-
-        integ_p = np.dot(proj_vol_p, pth_p) / np.tile(area_proj_p[:, np.newaxis], (1, nsamp))
-
-        y_num = y_prefactor * integ_p  # prefactor in cm2/keV
->>>>>>> 5896febd
 
         area_proj_p = np.pi * (-(rin_cm_p) ** 2 + (rout_cm_p) ** 2)
 
