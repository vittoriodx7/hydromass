--- conflicted
+++ resolved
@@ -435,11 +435,6 @@
 
             if fit_elong and not fit_bkg:
 
-<<<<<<< HEAD
-            if fit_elong and not fit_bkg:
-
-=======
->>>>>>> 5896febd
                 Kdens_t = calc_density_operator_pm(rref_m / Mhyd.amin2kpc, pardens, elongation, Mhyd.amin2kpc)
 
                 dens_m = pm.math.sqrt(pm.math.dot(Kdens_t, al) / cf * transf)  # electron density in cm-3
@@ -501,11 +496,8 @@
 
                 pth = press_out
 
-<<<<<<< HEAD
-=======
                 pnt_prof = 0
 
->>>>>>> 5896febd
         if not wlonly:
             # Density Likelihood
             if fit_bkg:
@@ -513,10 +505,7 @@
                 count_obs = pm.Poisson('counts', mu=pred, observed=counts) #counts likelihood
 
             else:
-<<<<<<< HEAD
-=======
-
->>>>>>> 5896febd
+
                 sbmod = pred * elongation
 
                 sb_obs = pm.Normal('sb', mu=sbmod[valid], observed=sb[valid], sigma=esb[valid]) #Sx likelihood
@@ -560,7 +549,6 @@
                 elif Mhyd.sz_data.y_sz is not None: # Fitting the Compton y parameter
 
                     nout = 2 * nmore
-<<<<<<< HEAD
 
                     rout_m_p = np.append(rout_m, np.logspace(np.log10(np.max(rout_m) * 1.1), np.log10(10000.), nout))
                     rin_m_p = np.append(rin_m, rout_m_p[ntm - 1:ntm - 1 + nout])
@@ -568,29 +556,13 @@
                     rref_m_p = (rin_m_p + rout_m_p) / 2.
 
                     slope = (pm.math.log(pth[ntm - 1]) - pm.math.log(pth[ntm - nout])) / (
-                            pm.math.log(rref_m[ntm - 1]) - pm.math.log(rref_m[ntm - nout]))
+                                pm.math.log(rref_m[ntm - 1]) - pm.math.log(rref_m[ntm - nout]))
 
                     rin_cm_p, rout_cm_p = rin_m_p * cgskpc, rout_m_p * cgskpc
 
-                    pth_out = pth[ntm - 1] * (rref_m_p[ntm:] / rref_m[ntm - 1]) ** slope
-
-                    pth_p = pm.math.concatenate([pth, pth_out], axis=0)
-=======
-
-                    rout_m_p = np.append(rout_m, np.logspace(np.log10(np.max(rout_m) * 1.1), np.log10(10000.), nout))
-                    rin_m_p = np.append(rin_m, rout_m_p[ntm - 1:ntm - 1 + nout])
-
-                    rref_m_p = (rin_m_p + rout_m_p) / 2.
-
-                    slope = (pm.math.log(pth[ntm - 1]) - pm.math.log(pth[ntm - nout])) / (
-                                pm.math.log(rref_m[ntm - 1]) - pm.math.log(rref_m[ntm - nout]))
-
-                    rin_cm_p, rout_cm_p = rin_m_p * cgskpc, rout_m_p * cgskpc
-
                     pth_out = pth[ntm - 1] * (rref_m_p[ntm:] / rref_m[ntm-1]) ** slope
 
                     pth_p = pm.math.concatenate([pth, pth_out], axis = 0)
->>>>>>> 5896febd
 
                     deproj = MyDeprojVol(rin_cm_p, rout_cm_p)  # r from kpc to cm
 
@@ -602,11 +574,7 @@
 
                     y_num = y_prefactor * integ  # prefactor in cm2/keV
 
-<<<<<<< HEAD
                     yfit = elongation_correction(y_num, (rin_cm_p + rout_cm_p)/2, index_sz, elongation).flatten()
-=======
-                    yfit = y_num[index_sz] * elongation # accounting for LOS stretching; volume scales as elongation
->>>>>>> 5896febd
 
                     if Mhyd.sz_data.psfmat is not None:
 
@@ -620,15 +588,9 @@
 
             gmodel, rm, ev = WLmodel(WLdata, model, pmod)
 
-<<<<<<< HEAD
             gmodel_elong = elongation_correction(gmodel, rm, ev, elongation).flatten()
 
             # gmodel_elong, rm, ev = WLmodel_elong(WLdata, model, pmod, elongation)
-=======
-            gmodel_elong = elongation * gmodel
-
-            #g_obs = pm.Normal('WL', mu=gmodel_elong[ev], observed=WLdata.gplus, sigma=WLdata.err_gplus)
->>>>>>> 5896febd
 
             g_obs = pm.MvNormal('WL', mu=gmodel_elong, observed=WLdata.gplus, cov=WLdata.covmat)
 
