import pymc as pm
import numpy as np
<<<<<<< HEAD
from astropy import constants as const
from astropy import units as u
import random 
from tqdm import tqdm
from .deproject import *
=======

from .deproject import MyDeprojVol
from .functions import rho_nfw_cr
>>>>>>> 5896febd


def rho_to_sigma(radii_bins, rho, elong):
    """
    This function computes the projected mass density sigma given a density profile rho (pymc version)

    :param radii_bins: Array containing the radial grid onto which the projection volumes will be calculated in units of Mpc
    :type radii_bins: numpy.ndarray
    :param rho: Density profile in unit of g/cm3
    :type rho: pytensor.tensor
    :return: Projected surface mass density in unit of M_sun / Mpc2
    :rtype: pytensor.tensor
    """

    deproj = MyDeprojVol(radii_bins[:-1], radii_bins[1:])
    proj_vol = deproj.deproj_vol().T
    area_proj = np.pi * (-(radii_bins[:-1] * 1e6) ** 2 + (radii_bins[1:] * 1e6) ** 2)
    sigma = pm.math.dot(proj_vol, rho) / area_proj
    return sigma * 1e12  # to get result in M_sun * Mpc**-2

def rho_to_sigma_np(radii_bins, rho, elong):
    """
    Computes the projected mass density sigma given a density profile rho (numpy version)

    :param radii_bins: Array containing the radial grid onto which the projection volumes will be calculated in units of Mpc
    :type radii_bins: numpy.ndarray
    :param rho: Density profile in unit of g/cm3
    :type rho: numpy.ndarray
    :return: Projected surface mass density in unit of M_sun / Mpc2
    :rtype: numpy.ndarray
    """

    deproj = MyDeprojVol(radii_bins[:-1], radii_bins[1:])
    proj_vol = deproj.deproj_vol().T
    area_proj = np.pi * (-(radii_bins[:-1] * 1e6) ** 2 + (radii_bins[1:] * 1e6) ** 2)
    sigma = np.dot(proj_vol, rho) / area_proj
    return sigma * 1e12  # to get result in M_sun * Mpc**-2


def dsigma_trap(sigma, radii):
    # computes dsigma using numerical trap intergration
    rmean = (radii[1:] + radii[:-1]) / 2
    rmean2 = (rmean[1:] + rmean[:-1]) / 2
    m = np.tril(np.ones((len(rmean2) + 1, len(rmean2) + 1)))
    dr = rmean[1:] - rmean[:-1]

    ndr = len(dr)

    arg0 = sigma[0] * (rmean2[0] ** 2)/2
    arg1 = dr * (sigma[1:] * rmean[1:] + sigma[:-1] * rmean[:-1]) / 2

    list_stack = [arg0]

    for i in range(ndr):
        list_stack.append(arg1[i])

    arg = pm.math.stack(list_stack)
    a = pm.math.dot(m, arg)
    sigmabar = (2 / (rmean ** 2)) * a
    dsigma = sigmabar - sigma
    return dsigma

def dsigma_trap_np(sigma, radii):
    # computes dsigma using numerical trap intergration
    rmean = (radii[1:] + radii[:-1]) / 2
    rmean2 = (rmean[1:] + rmean[:-1]) / 2
    m = np.tril(np.ones((len(rmean2) + 1, len(rmean2) + 1)))
    dr = rmean[1:] - rmean[:-1]

    ndr = len(dr)

    arg0 = sigma[0] * (rmean2[0] ** 2)/2
    arg1 = dr * (sigma[1:] * rmean[1:] + sigma[:-1] * rmean[:-1]) / 2

    arg = np.append(arg0, arg1)

    a = np.dot(m, arg)
    sigmabar = (2 / (rmean ** 2)) * a
    dsigma = sigmabar - sigma
    return dsigma


def get_shear(sigma, dsigma, mean_sigm_crit_inv, fl):
<<<<<<< HEAD
    """
    Computes the tangential shear g+ given the mass profile of the cluster (sigma, dsigma) and geometrical situation of background sources(mean_sigm_crit_inv, fl)
    Using the approximation of Seitz and Schneider 1997 (or Umetsu 2020 eq.93) formula.
    :param sigma: array-like, surface mass density
    :param dsigma: array-like, excess surface mass density 
    :param mean_sigm_crit_inv: float, value of the inverse mean critical density <sigcrit**-1> in Mpc**2.Msun**-1
    :param fl: float, value of <sigcrit**-2> / (<sigcrit**-1>**2), useful for 2nd order approximation of the shear.
    return: shear, array-like, tangential shear
    """
=======
    # computes the tangential shear g+ given the mass profile of the cluster (sigma, dsigma) and geometrical
    # situation of background sources(mean_sigm_crit_inv, fl)

>>>>>>> 5896febd
    shear = (dsigma * mean_sigm_crit_inv)/(1 - fl * sigma * mean_sigm_crit_inv)

    return shear



def get_radplus(radii, rmin=1e-3, rmax=1e2, nptplus=19):
    # for the numerical integration to be successful, it is useful to create a set of fictive points at low radii 
    if nptplus % 2 == 0:
        nptplus = nptplus + 1
    rmean = (radii[1:] + radii[:-1]) / 2.
    radplus = np.logspace(np.log10(rmin), np.log10(radii[0]), nptplus)
    for i in range(len(radii) - 1):
        vplus = np.linspace(radii[i], radii[i + 1], nptplus + 1)
        radplus = np.append(radplus, vplus[1:])
    radplus = np.append(radplus, np.logspace(np.log10(radplus[-1]), np.log10(rmax), 20)[1:])
    rmeanplus = (radplus[1:] + radplus[:-1]) / 2.
    nsym = int(np.floor(nptplus / 2))
    evalrad = (np.arange(nptplus + nsym - 1, nptplus + nsym + len(rmean) * nptplus, nptplus))[:len(rmean)]
    return radplus, rmeanplus, evalrad


def WLmodel(WLdata, model, pmod):
    radplus, rm, ev = get_radplus(WLdata.radii_wl)
    rho_out = model.rho_pm(radplus, *pmod) * WLdata.rho_crit
    sig = rho_to_sigma(radplus, rho_out)
    dsigma = dsigma_trap(sig, radplus)
    gplus = get_shear(sig, dsigma, WLdata.msigmacrit, WLdata.fl)
    return gplus, rm, ev

# def WLmodel_elong(WLdata, model, pmod, elong):
#     """
#     Theano function. Computes the tangential shear g+ for a given model and set of parameters.
#     :param WLdata: object, weak lensing data
#     :param model: object, mass model (e.g. NFW, Einasto)
#     :param pmod: array-like, model parameters (e.g. [c200, r200] for NFW)
#     return: gplus, array-like, tangential shear
#             rm, array-like, mean radii for the numerical integration
#             ev, array-like, indices for the evaluation of the mass profile"""
#     radplus, rm, ev = get_radplus(WLdata.radii_wl)
#     rho_out = model.rho_pm(radplus, *pmod) * WLdata.rho_crit
#     sig = rho_to_sigma(radplus, rho_out)
#     sig_elong = elongation_correction(sig, rm, np.arange((len(rm)))[1:-1], elong)
#     dsigma = dsigma_trap(sig_elong, radplus[1:-1])
#     gplus = get_shear(sig_elong, dsigma, WLdata.msigmacrit, WLdata.fl)
#     return gplus, rm, ev


# def WLmodel_np(WLdata, model, pmod, elong, n_draw=None, random_state=None):
#     """
#     Computes the tangential shear g+ for one or multiple sets of model parameters.
#     Optionally, a random subset of samples can be drawn.

#     :param WLdata: object, weak lensing data
#     :param model: object, mass model (e.g. NFW, Einasto)
#     :param pmod: array-like, either a 1D array of one parameter set (e.g., [c200, r200])
#                  or a 2D array with multiple sets of parameters.
#     :param n_draw: int, optional, number of random samples to draw from pmod.
#                    If None, all samples are used.
#     :param random_state: int or np.random.Generator, optional, seed for reproducibility.
#     :return:
#         gplus_all: 2D array of tangential shear, shape (M, n_draw), where M = len(rm), n_draw = selected parameter sets
#         rm: array-like, mean radii for the numerical integration
#         ev: array-like, indices for the evaluation of the mass profile
#     """
#     radplus, rm, ev = get_radplus(WLdata.radii_wl)
    
#     # Ensure pmod is 2D for consistency
#     pmod = np.atleast_2d(pmod)  # Converts 1D array to 2D if needed
#     n_samples = pmod.shape[0]
    
#     # Select samples if n_draw is specified
#     if n_draw is not None and n_draw < n_samples:
#         rng = np.random.default_rng(random_state)
#         indices = rng.choice(n_samples, n_draw, replace=False)
#         pmod = pmod[indices]
#         n_samples = pmod.shape[0]
    
#     # Initialize the result array
#     gplus_all = np.zeros((len(rm), n_samples))
    
#     # Loop over all parameter sets
#     for i in tqdm(range(n_samples)):
#         rho_out = model.rho_np(radplus, *pmod[i]) * WLdata.rho_crit
#         sig = rho_to_sigma_np(radplus, rho_out)
#         _, dsigma = dsigma_trap_np(sig, radplus)
#         gplus = get_shear(sig, dsigma, WLdata.msigmacrit, WLdata.fl)
        
#         # Extract values at the evaluation radii
#         gplus_all[:, i] = gplus
    
#     return gplus_all, rm, ev

<<<<<<< HEAD

def WLmodel_profiles_np(WLdata, model, pmod, rmin, rmax, npt):
    """
    Numpy function. Computes the mass profile, surface mass density, excess surface mass density, 
    mean radii and indices for the evaluation of the mass profile. 
    Option to directly tune the radial range and number of points for higher radial resolution.
    :param WLdata: object, weak lensing data
    :param model: object, mass model (e.g. NFW, Einasto)
    :param pmod: array-like, model parameters (e.g. [c200, r200] for NFW)
    :param rmin: float, minimum radius
    :param rmax: float, maximum radius
    :param npt: int, number of points for the numerical integration
    return: rho_out, array-like, mass profile
            sig, array-like, surface mass density
            sigbar, array-like, mean surface mass density
            rm, array-like, mean radii for the numerical integration
            ev, array-like, indices for the evaluation of the mass profile"""
    radplus, rm, ev = get_radplus(WLdata.radii_wl, rmin, rmax, npt)
    rho_out = model.rho_np(radplus, *pmod) * WLdata.rho_crit
    sig = rho_to_sigma_np(radplus, rho_out)
    sigbar, _ = dsigma_trap_np(sig, radplus)
    return rho_out, sig, sigbar, rm, ev

def sigbar_envelope_hires(tmhyd, wldata, model, ndraws=500, rmin=1e-3, rmax=1e1, npt=100):
    """
    Computes the mean surface mass density profiles sigbar for all the posterior chain of a previous analysis.
    :param tmhyd: object, hydrostatic mass profile
    :param wldata: object, weak lensing data
    :param model: object, mass model (e.g. NFW, Einasto)
    :param ndraws: int, number of profiles to sample
    :param rmin: float, minimum radius
    :param rmax: float, maximum radius
    :param npt: int, number of points for the numerical integration
    return: sigbar_all, array-like, mean surface mass density profiles
            rm, array-like, mean radii for the numerical integration"""
    
    num_pairs = len(tmhyd.samppar)
    sigbar_arr = []

    # Determine the number of elements to sample
    num_samples = min(ndraws, num_pairs)
    
    # Randomly select num_samples indices from the range of available indices
    selected_indices = random.sample(range(num_pairs), num_samples)

    for i in tqdm(selected_indices, desc=f"Calculating gplus for {tmhyd}", unit="pair"):
        par_values = tmhyd.samppar[i]
        _, _, sigbar, rm, _ = WLmodel_profiles_np(wldata, model, par_values, rmin=rmin, rmax=rmax, npt=npt)

        # Check if tmhyd_xwl_e.elong is a 1D array with the same length as tmhyd.samppar
        if hasattr(tmhyd, 'elong') and isinstance(tmhyd.elong, np.ndarray) and len(tmhyd.elong) == num_pairs:
            sigbar *= tmhyd.elong[i]  

        sigbar_arr.append(sigbar)

    sigbar_all = np.array(sigbar_arr)
    return sigbar_all, rm


def get_einstein_r(tmhyd, wldata, model, z_cl, zs, rmin=1e-3, rmax=1e2, npt=100, ndraws=500):
    """
    Computes the Einstein radius for a given cluster and source redshift by equalizing the average surface mass density
    to the critical surface mass density. Einstein radius having values of the order of the arscecond, it is necessary to
    extrapolate at lower radii and with more points than usual with the get_radplus function.
    :param tmhyd: object, hydrostatic mass profile
    :param wldata: object, weak lensing data
    :param model: object, mass model (e.g. NFW, Einasto)
    :param z_cl: float, cluster redshift
    :param zs: float, source redshift
    :param rmin: float, minimum radius
    :param rmax: float, maximum radius
    :param npt: int, number of points for the numerical integration
    :param ndraws: int, number of profiles to sample
    return: rm, array-like, mean radii for the numerical integration
            sigbar_arr, array-like, mean surface mass density profiles
            einstein_r_median, float, median Einstein radius
            einstein_r_16th, float, 16th percentile Einstein radius
            einstein_r_84th, float, 84th percentile Einstein radius
            sigcrit, float, critical surface mass density [M_sun * Mpc**-2]"""
    # Compute sigma crit
    cosmo = tmhyd.cosmo
    c_mpc = const.c.to(u.Mpc / u.s)
    g_mpc = const.G.to(u.Mpc**3 / (u.kg * u.s**2))
    prefactor_mpc = c_mpc**2 / (4 * np.pi * g_mpc)
    dl = cosmo.angular_diameter_distance(z_cl)
    ds = cosmo.angular_diameter_distance(zs)
    dls = cosmo.angular_diameter_distance_z1z2(z_cl, zs)
    sigcrit = ((prefactor_mpc * ds / (dl * dls)).to(u.M_sun / u.Mpc**2)).value
    
    # Get sigbar profiles and radial distances (rm) from sigbar_envelope_hires
    sigbar_arr, rm = sigbar_envelope_hires(tmhyd, wldata, model, ndraws, rmin, rmax, npt)
    
    # Initialize an array to store Einstein radii for each profile
    einstein_r_arr = []
    
    # Loop over each sigbar profile and find the Einstein radius
    for sigbar in sigbar_arr: 
        # Find the index where |sigbar - sigcrit| is minimized for the current profile
        idx = np.argmin(np.abs(sigbar - sigcrit))
        
        # Extract the corresponding rm value (Einstein radius)
        einstein_r = rm[idx]
        einstein_r_arr.append(einstein_r)
    
    # Convert the list of Einstein radii to a numpy array
    einstein_r_arr = np.array(einstein_r_arr)
    
    # Compute the median and 16th/84th percentiles
    einstein_r_median = np.median(einstein_r_arr)
    einstein_r_16th = np.percentile(einstein_r_arr, 16)
    einstein_r_84th = np.percentile(einstein_r_arr, 84)
    
    return rm, sigbar_arr, einstein_r_median, einstein_r_16th, einstein_r_84th, sigcrit
=======
def WLmodel_np(WLdata, model, pmod):
    radplus, rm, ev = get_radplus(WLdata.radii_wl)
    rho_out = model.rho_np(radplus, *pmod) * WLdata.rho_crit
    sig = rho_to_sigma_np(radplus, rho_out)
    dsigma = dsigma_trap_np(sig, radplus)
    gplus = get_shear(sig, dsigma, WLdata.msigmacrit, WLdata.fl)
    return gplus, rm, ev
>>>>>>> 5896febd
<|MERGE_RESOLUTION|>--- conflicted
+++ resolved
@@ -1,16 +1,12 @@
 import pymc as pm
 import numpy as np
-<<<<<<< HEAD
 from astropy import constants as const
 from astropy import units as u
 import random 
 from tqdm import tqdm
 from .deproject import *
-=======
 
 from .deproject import MyDeprojVol
-from .functions import rho_nfw_cr
->>>>>>> 5896febd
 
 
 def rho_to_sigma(radii_bins, rho, elong):
@@ -94,7 +90,6 @@
 
 
 def get_shear(sigma, dsigma, mean_sigm_crit_inv, fl):
-<<<<<<< HEAD
     """
     Computes the tangential shear g+ given the mass profile of the cluster (sigma, dsigma) and geometrical situation of background sources(mean_sigm_crit_inv, fl)
     Using the approximation of Seitz and Schneider 1997 (or Umetsu 2020 eq.93) formula.
@@ -104,11 +99,7 @@
     :param fl: float, value of <sigcrit**-2> / (<sigcrit**-1>**2), useful for 2nd order approximation of the shear.
     return: shear, array-like, tangential shear
     """
-=======
-    # computes the tangential shear g+ given the mass profile of the cluster (sigma, dsigma) and geometrical
-    # situation of background sources(mean_sigm_crit_inv, fl)
-
->>>>>>> 5896febd
+
     shear = (dsigma * mean_sigm_crit_inv)/(1 - fl * sigma * mean_sigm_crit_inv)
 
     return shear
@@ -202,7 +193,6 @@
     
 #     return gplus_all, rm, ev
 
-<<<<<<< HEAD
 
 def WLmodel_profiles_np(WLdata, model, pmod, rmin, rmax, npt):
     """
@@ -316,12 +306,3 @@
     einstein_r_84th = np.percentile(einstein_r_arr, 84)
     
     return rm, sigbar_arr, einstein_r_median, einstein_r_16th, einstein_r_84th, sigcrit
-=======
-def WLmodel_np(WLdata, model, pmod):
-    radplus, rm, ev = get_radplus(WLdata.radii_wl)
-    rho_out = model.rho_np(radplus, *pmod) * WLdata.rho_crit
-    sig = rho_to_sigma_np(radplus, rho_out)
-    dsigma = dsigma_trap_np(sig, radplus)
-    gplus = get_shear(sig, dsigma, WLdata.msigmacrit, WLdata.fl)
-    return gplus, rm, ev
->>>>>>> 5896febd
